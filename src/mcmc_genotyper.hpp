#ifndef VG_MCMC_GENOTYPER_HPP_INCLUDED
#define VG_MCMC_GENOTYPER_HPP_INCLUDED

/** \file
 * mcmc_genotyper.hpp: defines a class that implements mcmc probabilistic model for variant calling.
 */

#include <map>
#include <string>
#include <vg/vg.pb.h>
#include <vector>
#include "phased_genome.hpp"
#include "multipath_alignment.hpp"


namespace vg {

using namespace std;
    
/** 
 * This class is a genotyper that uses MCMC to find two optimal paths through the graph given a set of aligned reads. 
 *  
 */ 
class MCMCGenotyper{
    SnarlManager& snarls; 
    VG& graph;
    const int n_iterations;
    const int seed;
    mutable minstd_rand0 random_engine;

public:
    
    MCMCGenotyper(SnarlManager& snarls, VG& graph, const int n_iterations, const int seed); 

    /** 
     * Takes as input a collection of mapped reads stored as a vector of multipath alignments and uses 
     * MCMC to find two optimal paths through the graph.
     * Output: phased genome 
     */    
    unique_ptr<PhasedGenome> run_genotype(const vector<multipath_alignment_t>& reads, const double log_base) const;
    
    /**
     * Represents the poseterior distribution function 
     * returns the posterir probability
     */ 
<<<<<<< HEAD
     double log_target(unique_ptr<PhasedGenome>& phased_genome, const vector<MultipathAlignment>& reads) const;  
=======
     double log_target(PhasedGenome& phased_genome, const vector<multipath_alignment_t>& reads) const;  
>>>>>>> 6d81a647

    /**
     * Generates a proposal sample over the desired distrubution
     * returns a sample from the proposal distribution
     */
     tuple<int, const Snarl*, vector<NodeTraversal> > proposal_sample(unique_ptr<PhasedGenome>& current) const;
    /**
     * Generates a number randomly using the discrete uniform distribution
     */
     int generate_discrete_uniform(minstd_rand0& random_engine, int lower_bound , int upper_bound) const;
    
    /**
     * Given a range [a,b] will return a random number uniformly distributed within that range 
     */
     double generate_continuous_uniform(const double a, const double b) const;

     /**
      * Generate a PhasedGenome to use as an initial value in M-H
      * Uses the two non-alt paths from the linear reference as haplotypes
      */
     unique_ptr<PhasedGenome> generate_initial_guess()const;


};

}



#endif<|MERGE_RESOLUTION|>--- conflicted
+++ resolved
@@ -43,11 +43,7 @@
      * Represents the poseterior distribution function 
      * returns the posterir probability
      */ 
-<<<<<<< HEAD
-     double log_target(unique_ptr<PhasedGenome>& phased_genome, const vector<MultipathAlignment>& reads) const;  
-=======
-     double log_target(PhasedGenome& phased_genome, const vector<multipath_alignment_t>& reads) const;  
->>>>>>> 6d81a647
+     double log_target(unique_ptr<PhasedGenome>& phased_genome, const vector<multipath_alignment_t>& reads) const;  
 
     /**
      * Generates a proposal sample over the desired distrubution
