--- conflicted
+++ resolved
@@ -22,11 +22,8 @@
 #include <cmath>
 
 //#define debug
-<<<<<<< HEAD
 //#define print_minimizers
-=======
 //#define debug_dump_graph
->>>>>>> a9c82c0f
 
 namespace vg {
 
@@ -149,15 +146,11 @@
                 }
                 
                 // Record MAPQ implications of not extending this cluster.
-<<<<<<< HEAD
-                unextended_clusters.push_back(cluster_num);
 #ifdef debug
             cerr << "Cluster " << cluster_num << " fails cluster score cutoff" <<  endl;
             cerr << "Covers " << clusters[cluster_num].coverage << "/best-" << cluster_coverage_threshold << " of read" << endl;
             cerr << "Scores " << clusters[cluster_num].score << "/" << cluster_score_cutoff << endl;
 #endif
-=======
->>>>>>> a9c82c0f
                 return false;
             }
             
@@ -185,23 +178,16 @@
                 //equivalent clusters
                 curr_count ++;
                 
-<<<<<<< HEAD
-                // TODO: shouldn't we fail something for the funnel here?
-                
-                // Record MAPQ implications of not extending this cluster.
-                unextended_clusters.push_back(cluster_num);
 #ifdef debug
             cerr << "Cluster " << cluster_num << " fails because we took too many identical clusters" <<  endl;
             cerr << "Covers " << clusters[cluster_num].coverage << "/best-" << cluster_coverage_threshold << " of read" << endl;
             cerr << "Scores " << clusters[cluster_num].score << "/" << cluster_score_cutoff << endl;
 #endif
-=======
                 // TODO: we're not exactly failing max-extensions
                 if (track_provenance) {
                     funnel.pass("cluster-coverage", cluster_num, cluster.coverage);
                     funnel.fail("max-extensions", cluster_num);
                 }
->>>>>>> a9c82c0f
                 return false;
             }
             
@@ -274,17 +260,12 @@
                 curr_count = 0;
             }
             
-<<<<<<< HEAD
-            // Record MAPQ implications of not extending this cluster.
-            unextended_clusters.push_back(cluster_num);
 #ifdef debug
             cerr << "Cluster " << cluster_num << " passes cluster cutoffs but we have too many" <<  endl;
             cerr << "Covers " << cluster.coverage << "/best-" << cluster_coverage_threshold << " of read" << endl;
             cerr << "Scores " << cluster.score << "/" << cluster_score_cutoff << endl;
 #endif
             
-=======
->>>>>>> a9c82c0f
         }, [&](size_t cluster_num) {
             // This cluster is not sufficiently good.
             if (track_provenance) {
@@ -298,16 +279,11 @@
             curr_score = 0;
             curr_coverage = 0;
             
-<<<<<<< HEAD
-            // Record MAPQ implications of not extending this cluster.
-            unextended_clusters.push_back(cluster_num);
 #ifdef debug
             cerr << "Cluster " << cluster_num << " fails cluster coverage cutoffs" <<  endl;
             cerr << "Covers " << clusters[cluster_num].coverage << "/best-" << cluster_coverage_threshold << " of read" << endl;
             cerr << "Scores " << clusters[cluster_num].score << "/" << cluster_score_cutoff << endl;
 #endif
-=======
->>>>>>> a9c82c0f
         });
         
     for (size_t i = 0 ; i < curr_kept ; i++ ) {
@@ -722,7 +698,9 @@
 
 pair<vector<Alignment>, vector<Alignment>> MinimizerMapper::map_paired(Alignment& aln1, Alignment& aln2,
                                                       vector<pair<Alignment, Alignment>>& ambiguous_pair_buffer){
+    fragment_length_distr.force_parameters(565, 174);
     if (fragment_length_distr.is_finalized()) {
+
         //If we know the fragment length distribution then we just map paired ended 
         return map_paired(aln1, aln2);
 
@@ -868,16 +846,6 @@
         funnels[1].substage("score");
     }
 
-<<<<<<< HEAD
-
-    //For each fragment cluster (cluster of clusters), for each read, a vector of all alignments + the order they were fed into the funnel 
-    //so the funnel can track them
-
-    vector<pair<vector<Alignment>, vector<Alignment>>> alignments;
-    vector<pair<vector<size_t>, vector<size_t>>> alignment_indices;
-    pair<int, int> best_alignment_scores (0, 0); // The best alignment score for each end
-=======
->>>>>>> a9c82c0f
 
     //Keep track of the best cluster score and coverage per end for each fragment cluster
     pair<vector<double>, vector<double>> cluster_score_by_fragment;
@@ -936,9 +904,6 @@
         }
     }
 
-<<<<<<< HEAD
-    // We track unextended clusters.
-    vector<vector<size_t>> unextended_clusters_by_read(2);
     // To compute the windows that are explored, we need to get
     // all the minimizers that are explored.
     vector<SmallBitset> minimizer_explored_by_read(2);
@@ -946,10 +911,8 @@
     //How many hits of each minimizer ended up in each extended cluster?
     vector<vector<vector<size_t>>> minimizer_extended_cluster_count_by_read(2); 
     
-=======
     // To compute the windows present in any extended cluster, we need to get
     // all the minimizers in any extended cluster.
-    vector<SmallBitset> present_in_any_extended_cluster_by_read(2);
  
     //For each fragment cluster (cluster of clusters), for each read, a vector of all alignments + the order they were fed into the funnel 
     //so the funnel can track them
@@ -961,7 +924,6 @@
     // alignments has one entry for each fragment cluster and an extra for unpaired alignment //TODO I think we don't actully use the extra one
     alignments.resize(max_fragment_num + 2);
     alignment_indices.resize(max_fragment_num + 2);
->>>>>>> a9c82c0f
 
     //Now that we've scored each of the clusters, extend and align them
     for (size_t read_num = 0 ; read_num < 2 ; read_num++) {
@@ -991,23 +953,9 @@
         // These are the GaplessExtensions for all the clusters (and fragment cluster assignments), in cluster_indexes_in_order order.
         vector<pair<vector<GaplessExtension>, size_t>> cluster_extensions;
         cluster_extensions.reserve(clusters.size());
-<<<<<<< HEAD
-        //TODO: Maybe put this back 
-        //For each cluster, what fraction of "equivalent" clusters did we keep?
-        //vector<vector<double>> probability_cluster_lost;
-        //What is the score and coverage we are considering and how many reads
-        //size_t curr_coverage = 0;
-        //size_t curr_score = 0;
-        //size_t curr_kept = 0;
-        //size_t curr_count = 0;
-
-        unextended_clusters_by_read[read_num].reserve(clusters.size());
+
         minimizer_explored_by_read[read_num] = SmallBitset(minimizers.size());
         minimizer_aligned_count_by_read[read_num].resize(minimizers.size(), 0);
-=======
-
-        present_in_any_extended_cluster_by_read[read_num] = SmallBitset(minimizers.size());
->>>>>>> a9c82c0f
         
         //Process clusters sorted by both score and read coverage
         process_until_threshold_c<Cluster, double>(clusters, [&](size_t i) -> double {
