/**
 * \file minimizer_mapper.cpp
 * Defines the code for the minimizer-and-GBWT-based mapper.
 */

#include "minimizer_mapper.hpp"

#include "annotation.hpp"
#include "path_subgraph.hpp"
#include "multipath_alignment.hpp"
#include "split_strand_graph.hpp"
#include "subgraph.hpp"
#include "statistics.hpp"
#include "algorithms/count_covered.hpp"
#include "algorithms/intersect_path_offsets.hpp"

#include <bdsg/overlays/strand_split_overlay.hpp>
#include <gbwtgraph/algorithms.h>
#include <gbwtgraph/cached_gbwtgraph.h>

#include <iostream>
#include <algorithm>
#include <cmath>
#include <cfloat>

// Turn on debugging prints
//#define debug
// Turn on printing of minimizer fact tables
//#define print_minimizer_table
// Dump local graphs that we align against
//#define debug_dump_graph
// Dump fragment length distribution information
//#define debug_fragment_distr

namespace vg {

using namespace std;

MinimizerMapper::MinimizerMapper(const gbwtgraph::GBWTGraph& graph,
    const gbwtgraph::DefaultMinimizerIndex& minimizer_index,
    MinimumDistanceIndex& distance_index, const PathPositionHandleGraph* path_graph) :
    path_graph(path_graph), minimizer_index(minimizer_index),
    distance_index(distance_index), gbwt_graph(graph),
    extender(gbwt_graph, *(get_regular_aligner())), clusterer(distance_index),
    fragment_length_distr(1000,1000,0.95) {

    // The GBWTGraph needs a GBWT
    assert(graph.index != nullptr);
}

//-----------------------------------------------------------------------------

string MinimizerMapper::log_name() {
    return "T" + to_string(omp_get_thread_num()) + ":\t";
}

void MinimizerMapper::dump_debug_sequence(ostream& out, const string& sequence) {
    int digits_needed = (int) ceil(log10(sequence.size()));
    for (int digit = digits_needed - 1; digit >= 0; digit--) {
        out << log_name();
        for (size_t i = 0; i < sequence.size(); i++) {
            // Output the correct digit for this place in this number
            out << (char) ('0' + (uint8_t) floor(i % (int) round(pow(10, digit + 1)) / pow(10, digit)));
        }
        out << endl;
    }
    out << log_name() << sequence << endl;
}

void MinimizerMapper::dump_debug_extension_set(const HandleGraph& graph, const Alignment& aln, const vector<GaplessExtension>& extended_seeds) {
    dump_debug_sequence(cerr, aln.sequence());

    for (auto& ext : extended_seeds) {
        // For each extension

        cerr << log_name();

        for (size_t i = 0; i < ext.read_interval.first; i++) {
            // Space until it starts
            cerr << ' ';
        }

        for (size_t i = ext.read_interval.first; i < ext.read_interval.second; i++) {
            if (std::find(ext.mismatch_positions.begin(), ext.mismatch_positions.end(), i) != ext.mismatch_positions.end()) {
                // Has an error here
                cerr << "*";
            } else {
                // A match
                cerr << aln.sequence()[i];
            }
        }
        cerr << " @";
        for (const handle_t& h : ext.path) {
            cerr << " " << graph.get_id(h);
        }
        cerr << endl;
    }
}

void MinimizerMapper::dump_debug_minimizers(const vector<MinimizerMapper::Minimizer>& minimizers, const string& sequence, const vector<size_t>* to_include) {

    dump_debug_sequence(cerr, sequence);

    vector<size_t> all;
    if (to_include == nullptr) {
        // Synthesize a list of all minimizers
        to_include = &all;
        for (size_t i = 0; i < minimizers.size(); i++) {
            all.push_back(i);
        }

        // Sort minimizer subset so we go through minimizers in increasing order of start position
        std::sort(all.begin(), all.end(), [&](size_t a, size_t b) {
            // Return true if a must come before b, and false otherwise
            return minimizers[a].forward_offset() < minimizers[b].forward_offset();
        });
    }

    // Dump minimizers
    for (auto& index : *to_include) {
        // For each minimizer

        cerr << log_name();

        auto& m = minimizers[index];
        for (size_t i = 0; i < m.agglomeration_start; i++) {
            // Space until its agglomeration starts
            cerr << ' ';
        }

        for (size_t i = m.agglomeration_start; i < m.forward_offset(); i++) {
            // Do the beginnign of the agglomeration
            cerr << '-';
        }
        // Do the minimizer itself
        cerr << m.value.key.decode(m.length);
        for (size_t i = m.forward_offset() + m.length ; i < m.agglomeration_start + m.agglomeration_length; i++) {
            // Do the tail end of the agglomeration
            cerr << '-';
        }

        // Tag with metadata
        cerr << " (#" << index << ", " << m.hits << " hits)" << endl;
    }
}

//-----------------------------------------------------------------------------

void MinimizerMapper::map(Alignment& aln, AlignmentEmitter& alignment_emitter) {
    // Ship out all the aligned alignments
    alignment_emitter.emit_mapped_single(map(aln));
}

vector<Alignment> MinimizerMapper::map(Alignment& aln) {

    if (show_work) {
        #pragma omp critical (cerr)
        {
            cerr << log_name() << "Read " << aln.name() << ": " << aln.sequence() << endl;

        }
    }

    // Make a new funnel instrumenter to watch us map this read.
    Funnel funnel;
    funnel.start(aln.name());

    // Prepare the RNG for shuffling ties, if needed
    LazyRNG rng([&]() {
        return aln.sequence();
    });

    // Minimizers sorted by score in descending order.
    std::vector<Minimizer> minimizers = this->find_minimizers(aln.sequence(), funnel);

    // Find the seeds and mark the minimizers that were located.
    std::vector<Seed> seeds = this->find_seeds(minimizers, aln, funnel);

    // Cluster the seeds. Get sets of input seed indexes that go together.
    if (track_provenance) {
        funnel.stage("cluster");
    }
    std::vector<Cluster> clusters = clusterer.cluster_seeds(seeds, get_distance_limit(aln.sequence().size()));

    // Determine the scores and read coverages for each cluster.
    // Also find the best and second-best cluster scores.
    if (this->track_provenance) {
        funnel.substage("score");
    }
    double best_cluster_score = 0.0, second_best_cluster_score = 0.0;
    for (size_t i = 0; i < clusters.size(); i++) {
        Cluster& cluster = clusters[i];
        this->score_cluster(cluster, i, minimizers, seeds, aln.sequence().length(), funnel);
        if (cluster.score > best_cluster_score) {
            second_best_cluster_score = best_cluster_score;
            best_cluster_score = cluster.score;
        } else if (cluster.score > second_best_cluster_score) {
            second_best_cluster_score = cluster.score;
        }
    }

    if (show_work) {
        #pragma omp critical (cerr)
        {
            cerr << log_name() << "Found " << clusters.size() << " clusters" << endl;
        }
    }

    // We will set a score cutoff based on the best, but move it down to the
    // second best if it does not include the second best and the second best
    // is within pad_cluster_score_threshold of where the cutoff would
    // otherwise be. This ensures that we won't throw away all but one cluster
    // based on score alone, unless it is really bad.
    double cluster_score_cutoff = best_cluster_score - cluster_score_threshold;
    if (cluster_score_cutoff - pad_cluster_score_threshold < second_best_cluster_score) {
        cluster_score_cutoff = std::min(cluster_score_cutoff, second_best_cluster_score);
    }

////////////////////////////////////////////////////////////////////////////////
// NOTE: Don't need extension
//
//    if (track_provenance) {
//        // Now we go from clusters to gapless extensions
//        funnel.stage("extend");
//    }
//
//    // These are the GaplessExtensions for all the clusters.
//    vector<vector<GaplessExtension>> cluster_extensions;
//    cluster_extensions.reserve(clusters.size());
//    // To compute the windows for explored minimizers, we need to get
//    // all the minimizers that are explored.
//    SmallBitset minimizer_explored(minimizers.size());
//    //How many hits of each minimizer ended up in each extended cluster?
//    vector<vector<size_t>> minimizer_extended_cluster_count;
//
//    size_t kept_cluster_count = 0;
//
//    //Process clusters sorted by both score and read coverage
//    process_until_threshold_c<Cluster, double>(clusters, [&](size_t i) -> double {
//            return clusters[i].coverage;
//        }, [&](size_t a, size_t b) -> bool {
//            return ((clusters[a].coverage > clusters[b].coverage) ||
//                    (clusters[a].coverage == clusters[b].coverage && clusters[a].score > clusters[b].score));
//        }, cluster_coverage_threshold, min_extensions, max_extensions, rng, [&](size_t cluster_num) {
//            // Handle sufficiently good clusters in descending coverage order
//
//            Cluster& cluster = clusters[cluster_num];
//            if (track_provenance) {
//                funnel.pass("cluster-coverage", cluster_num, cluster.coverage);
//                funnel.pass("max-extensions", cluster_num);
//            }
//
//            // First check against the additional score filter
//            if (cluster_score_threshold != 0 && cluster.score < cluster_score_cutoff
//                && kept_cluster_count >= min_extensions) {
//                //If the score isn't good enough and we already kept at least min_extensions clusters,
//                //ignore this cluster
//                if (track_provenance) {
//                    funnel.fail("cluster-score", cluster_num, cluster.score);
//                }
//                if (show_work) {
//                    #pragma omp critical (cerr)
//                    {
//                        cerr << log_name() << "Cluster " << cluster_num << " fails cluster score cutoff" <<  endl;
//                        cerr << log_name() << "Covers " << clusters[cluster_num].coverage << "/best-" << cluster_coverage_threshold << " of read" << endl;
//                        cerr << log_name() << "Scores " << clusters[cluster_num].score << "/" << cluster_score_cutoff << endl;
//                    }
//                }
//                return false;
//            }
//
//            if (track_provenance) {
//                funnel.pass("cluster-score", cluster_num, cluster.score);
//                funnel.processing_input(cluster_num);
//            }
//
//
//            if (show_work) {
//                #pragma omp critical (cerr)
//                {
//                    cerr << log_name() << "Cluster " << cluster_num << endl;
//                    cerr << log_name() << "Covers " << cluster.coverage << "/best-" << cluster_coverage_threshold << " of read" << endl;
//                    cerr << log_name() << "Scores " << cluster.score << "/" << cluster_score_cutoff << endl;
//                }
//            }
//
//            minimizer_extended_cluster_count.emplace_back(minimizers.size(), 0);
//            // Pack the seeds for GaplessExtender.
//            GaplessExtender::cluster_type seed_matchings;
//            for (auto seed_index : cluster.seeds) {
//                // Insert the (graph position, read offset) pair.
//                const Seed& seed = seeds[seed_index];
//                seed_matchings.insert(GaplessExtender::to_seed(seed.pos, minimizers[seed.source].value.offset));
//                minimizer_extended_cluster_count.back()[seed.source]++;
//
//                if (show_work) {
//                    #pragma omp critical (cerr)
//                    {
//                        const Minimizer& minimizer = minimizers[seed.source];
//                        cerr << log_name() << "Seed read:" << minimizer.value.offset << " = " << seed.pos
//                            << " from minimizer " << seed.source << "(" << minimizer.hits << "), #" << seed_index << endl;
//                    }
//                }
//            }
//
//            // Extend seed hits in the cluster into one or more gapless extensions
//            cluster_extensions.emplace_back(std::move(extender.extend(seed_matchings, aln.sequence())));
//
//            kept_cluster_count ++;
//
//            if (show_work) {
//                #pragma omp critical (cerr)
//                {
//                    cerr << log_name() << "Extensions:" << endl;
//                    for (auto& e : cluster_extensions.back()) {
//                        cerr << log_name() << "\tRead " << e.read_interval.first << "-" << e.read_interval.second << " with " << e.mismatch_positions.size() << " mismatches:";
//                        for (auto& pos : e.mismatch_positions) {
//                            cerr << " " << pos;
//                        }
//                        cerr << endl;
//                    }
//                }
//            }
//
//            if (track_provenance) {
//                // Record with the funnel that the previous group became a group of this size.
//                // Don't bother recording the seed to extension matching...
//                funnel.project_group(cluster_num, cluster_extensions.back().size());
//
//                // Say we finished with this cluster, for now.
//                funnel.processed_input();
//            }
//            return true;
//
//        }, [&](size_t cluster_num) {
//            // There are too many sufficiently good clusters
//            Cluster& cluster = clusters[cluster_num];
//            if (track_provenance) {
//                funnel.pass("cluster-coverage", cluster_num, cluster.coverage);
//                funnel.fail("max-extensions", cluster_num);
//            }
//
//            if (show_work) {
//                #pragma omp critical (cerr)
//                {
//
//                    cerr << log_name() << "Cluster " << cluster_num << " passes cluster cutoffs but we have too many" <<  endl;
//                    cerr << log_name() << "Covers " << cluster.coverage << "/best-" << cluster_coverage_threshold << " of read" << endl;
//                    cerr << log_name() << "Scores " << cluster.score << "/" << cluster_score_cutoff << endl;
//                }
//            }
//
//        }, [&](size_t cluster_num) {
//            // This cluster is not sufficiently good.
//            if (track_provenance) {
//                funnel.fail("cluster-coverage", cluster_num, clusters[cluster_num].coverage);
//            }
//            if (show_work) {
//                #pragma omp critical (cerr)
//                {
//                    cerr << log_name() << "Cluster " << cluster_num << " fails cluster coverage cutoffs" <<  endl;
//                    cerr << log_name() << "Covers " << clusters[cluster_num].coverage << "/best-" << cluster_coverage_threshold << " of read" << endl;
//                    cerr << log_name() << "Scores " << clusters[cluster_num].score << "/" << cluster_score_cutoff << endl;
//                }
//            }
//        });
//
//    std::vector<int> cluster_extension_scores = this->score_extensions(cluster_extensions, aln, funnel);
//
//    if (track_provenance) {
//        funnel.stage("align");
//    }
//
//    //How many of each minimizer ends up in an extension set that actually gets turned into an alignment?
//    vector<size_t> minimizer_extensions_count(minimizers.size(), 0);
//
//    // Now start the alignment step. Everything has to become an alignment.
//
//    // We will fill this with all computed alignments in estimated score order.
//    vector<Alignment> alignments;
//    alignments.reserve(cluster_extensions.size());
//    // This maps from alignment index back to cluster extension index, for
//    // tracing back to minimizers for MAPQ. Can hold
//    // numeric_limits<size_t>::max() for an unaligned alignment.
//    vector<size_t> alignments_to_source;
//    alignments_to_source.reserve(cluster_extensions.size());
//
//    // Create a new alignment object to get rid of old annotations.
//    {
//      Alignment temp;
//      temp.set_sequence(aln.sequence());
//      temp.set_name(aln.name());
//      temp.set_quality(aln.quality());
//      aln = std::move(temp);
//    }
//
//    // Annotate the read with metadata
//    if (!sample_name.empty()) {
//        aln.set_sample_name(sample_name);
//    }
//    if (!read_group.empty()) {
//        aln.set_read_group(read_group);
//    }
//
//    // Go through the gapless extension groups in score order.
//    process_until_threshold_b(cluster_extensions, cluster_extension_scores,
//        extension_set_score_threshold, 2, max_alignments, rng, [&](size_t extension_num) {
//            // This extension set is good enough.
//            // Called in descending score order.
//
//            if (show_work) {
//                #pragma omp critical (cerr)
//                {
//                    cerr << log_name() << "gapless extension group " << extension_num << " is good enough (score=" << cluster_extension_scores[extension_num] << ")" << endl;
//                    if (track_correctness && funnel.was_correct(extension_num)) {
//                        cerr << log_name() << "\tCORRECT!" << endl;
//                        dump_debug_extension_set(gbwt_graph, aln, cluster_extensions[extension_num]);
//                    }
//                }
//            }
//            if (track_provenance) {
//                funnel.pass("extension-set", extension_num, cluster_extension_scores[extension_num]);
//                funnel.pass("max-alignments", extension_num);
//                funnel.processing_input(extension_num);
//            }
//
//
//            auto& extensions = cluster_extensions[extension_num];
//
//            // Collect the top alignments. Make sure we have at least one always, starting with unaligned.
//            vector<Alignment> best_alignments(1, aln);
//
//            if (GaplessExtender::full_length_extensions(extensions)) {
//                // We got full-length extensions, so directly convert to an Alignment.
//
//                if (track_provenance) {
//                    funnel.substage("direct");
//                }
//
//                //Fill in the best alignments from the extension. We know the top one is always full length and exists.
//                this->extension_to_alignment(extensions.front(), best_alignments.front());
//
//                if (show_work) {
//                    #pragma omp critical (cerr)
//                    {
//                        cerr << log_name() << "Produced alignment directly from full length gapless extension " << extension_num << endl;
//                    }
//                }
//
//                for (auto next_ext_it = extensions.begin() + 1; next_ext_it != extensions.end() && next_ext_it->full(); ++next_ext_it) {
//                    // For all subsequent full length extensions, make them into alignments too.
//                    // We want them all to go on to the pairing stage so we don't miss a possible pairing in a tandem repeat.
//                    best_alignments.emplace_back(aln);
//                    this->extension_to_alignment(*next_ext_it, best_alignments.back());
//
//                    if (show_work) {
//                        #pragma omp critical (cerr)
//                        {
//                            cerr << log_name() << "Produced additional alignment directly from full length gapless extension " << (next_ext_it - extensions.begin()) << endl;
//                        }
//                    }
//
//                }
//
//                if (track_provenance) {
//                    // Stop the current substage
//                    funnel.substage_stop();
//                }
//            } else if (do_dp) {
//                // We need to do chaining.
//
//                if (track_provenance) {
//                    funnel.substage("chain");
//                }
//
//                // Do the DP and compute up to 2 alignments
//                best_alignments.emplace_back(aln);
//                find_optimal_tail_alignments(aln, extensions, rng, best_alignments[0], best_alignments[1]);
//
//                if (show_work) {
//                    #pragma omp critical (cerr)
//                    {
//                        cerr << log_name() << "Did dynamic programming for gapless extension group " << extension_num << endl;
//                    }
//                }
//
//                if (track_provenance) {
//                    // We're done chaining. Next alignment may not go through this substage.
//                    funnel.substage_stop();
//                }
//            } else {
//                // We would do chaining but it is disabled.
//                // Leave best_alignment unaligned
//            }
//
//            // Have a function to process the best alignments we obtained
//            auto observe_alignment = [&](Alignment& aln) {
//                alignments.emplace_back(std::move(aln));
//                alignments_to_source.push_back(extension_num);
//
//                if (track_provenance) {
//
//                    funnel.project(extension_num);
//                    funnel.score(alignments.size() - 1, alignments.back().score());
//                }
//                if (show_work) {
//                    #pragma omp critical (cerr)
//                    {
//                        cerr << log_name() << "Produced alignment from gapless extension group " << extension_num
//                            << " with score " << alignments.back().score() << ": " << pb2json(alignments.back()) << endl;
//                    }
//                }
//            };
//
//            for(auto aln_it = best_alignments.begin() ; aln_it != best_alignments.end() && aln_it->score() != 0 && aln_it->score() >= best_alignments[0].score() * 0.8; ++aln_it) {
//                //For each additional alignment with score at least 0.8 of the best score
//                observe_alignment(*aln_it);
//            }
//
//
//            if (track_provenance) {
//                // We're done with this input item
//                funnel.processed_input();
//            }
//
//            for (size_t i = 0 ; i < minimizer_extended_cluster_count[extension_num].size() ; i++) {
//                minimizer_extensions_count[i] += minimizer_extended_cluster_count[extension_num][i];
//                if (minimizer_extended_cluster_count[extension_num][i] > 0) {
//                    // This minimizer is in an extended cluster that gave rise
//                    // to at least one alignment, so it is explored.
//                    minimizer_explored.insert(i);
//                }
//            }
//
//            return true;
//        }, [&](size_t extension_num) {
//            // There are too many sufficiently good extensions
//            if (track_provenance) {
//                funnel.pass("extension-set", extension_num, cluster_extension_scores[extension_num]);
//                funnel.fail("max-alignments", extension_num);
//            }
//
//            if (show_work) {
//                #pragma omp critical (cerr)
//                {
//                    cerr << log_name() << "gapless extension group " << extension_num << " failed because there were too many good extensions (score=" << cluster_extension_scores[extension_num] << ")" << endl;
//                    if (track_correctness && funnel.was_correct(extension_num)) {
//                        cerr << log_name() << "\tCORRECT!" << endl;
//                        dump_debug_extension_set(gbwt_graph, aln, cluster_extensions[extension_num]);
//                    }
//                }
//            }
//        }, [&](size_t extension_num) {
//            // This extension is not good enough.
//            if (track_provenance) {
//                funnel.fail("extension-set", extension_num, cluster_extension_scores[extension_num]);
//            }
//
//            if (show_work) {
//                #pragma omp critical (cerr)
//                {
//                    cerr << log_name() << "gapless extension group " << extension_num << " failed because its score was not good enough (score=" << cluster_extension_scores[extension_num] << ")" << endl;
//                    if (track_correctness && funnel.was_correct(extension_num)) {
//                        cerr << log_name() << "\tCORRECT!" << endl;
//                        dump_debug_extension_set(gbwt_graph, aln, cluster_extensions[extension_num]);
//                    }
//                }
//            }
//        });
//
//    if (alignments.size() == 0) {
//        // Produce an unaligned Alignment
//        alignments.emplace_back(aln);
//        alignments_to_source.push_back(numeric_limits<size_t>::max());
//
//        if (track_provenance) {
//            // Say it came from nowhere
//            funnel.introduce();
//        }
//    }
//
//    if (track_provenance) {
//        // Now say we are finding the winner(s)
//        funnel.stage("winner");
//    }
//
//    // Fill this in with the alignments we will output as mappings
//    vector<Alignment> mappings;
//    mappings.reserve(min(alignments.size(), max_multimaps));
//
//    // Grab all the scores in order for MAPQ computation.
//    vector<double> scores;
//    scores.reserve(alignments.size());
//
//    process_until_threshold_a(alignments, (std::function<double(size_t)>) [&](size_t i) -> double {
//        return alignments.at(i).score();
//    }, 0, 1, max_multimaps, rng, [&](size_t alignment_num) {
//        // This alignment makes it
//        // Called in score order
//
//        // Remember the score at its rank
//        scores.emplace_back(alignments[alignment_num].score());
//
//        // Remember the output alignment
//        mappings.emplace_back(std::move(alignments[alignment_num]));
//
//        if (track_provenance) {
//            // Tell the funnel
//            funnel.pass("max-multimaps", alignment_num);
//            funnel.project(alignment_num);
//            funnel.score(funnel.latest(), scores.back());
//        }
//
//        return true;
//    }, [&](size_t alignment_num) {
//        // We already have enough alignments, although this one has a good score
//
//        // Remember the score at its rank anyway
//        scores.emplace_back(alignments[alignment_num].score());
//
//        if (track_provenance) {
//            funnel.fail("max-multimaps", alignment_num);
//        }
//    }, [&](size_t alignment_num) {
//        // This alignment does not have a sufficiently good score
//        // Score threshold is 0; this should never happen
//        assert(false);
//    });
//
//    if (track_provenance) {
//        funnel.substage("mapq");
//    }
//
//    if (show_work) {
//        #pragma omp critical (cerr)
//        {
//            cerr << log_name() << "Picked best alignment " << pb2json(mappings[0]) << endl;
//            cerr << log_name() << "For scores";
//            for (auto& score : scores) cerr << " " << score << ":" << endl;
//        }
//    }
//
//    assert(!mappings.empty());
//    // Compute MAPQ if not unmapped. Otherwise use 0 instead of the 50% this would give us.
//    // Use exact mapping quality
//    double mapq = (mappings.front().path().mapping_size() == 0) ? 0 :
//        get_regular_aligner()->compute_max_mapping_quality(scores, false) ;
//
//#ifdef print_minimizer_table
//    double uncapped_mapq = mapq;
//#endif
//
//    if (show_work) {
//        #pragma omp critical (cerr)
//        {
//            cerr << log_name() << "uncapped MAPQ is " << mapq << endl;
//        }
//    }
//
//    // TODO: give SmallBitset iterators so we can use it instead of an index vector.
//    vector<size_t> explored_minimizers;
//    for (size_t i = 0; i < minimizers.size(); i++) {
//        if (minimizer_explored.contains(i)) {
//            explored_minimizers.push_back(i);
//        }
//    }
//    // Compute caps on MAPQ. TODO: avoid needing to pass as much stuff along.
//    double escape_bonus = mapq < std::numeric_limits<int32_t>::max() ? 1.0 : 2.0;
//    double mapq_explored_cap = escape_bonus * faster_cap(minimizers, explored_minimizers, aln.sequence(), aln.quality());
//
//    // Remember the uncapped MAPQ and the caps
//    set_annotation(mappings.front(),"secondary_scores", scores);
//    set_annotation(mappings.front(), "mapq_uncapped", mapq);
//    set_annotation(mappings.front(), "mapq_explored_cap", mapq_explored_cap);
//
//    // Apply the caps and transformations
//    mapq = round(min(mapq_explored_cap, min(mapq, 60.0)));
//
//    if (show_work) {
//        #pragma omp critical (cerr)
//        {
//            cerr << log_name() << "Explored cap is " << mapq_explored_cap << endl;
//            cerr << log_name() << "MAPQ is " << mapq << endl;
//        }
//    }
//
//    // Make sure to clamp 0-60.
//    mappings.front().set_mapping_quality(max(min(mapq, 60.0), 0.0));
//
//
//    if (track_provenance) {
//        funnel.substage_stop();
//    }
//
//    for (size_t i = 0; i < mappings.size(); i++) {
//        // For each output alignment in score order
//        auto& out = mappings[i];
//
//        // Assign primary and secondary status
//        out.set_is_secondary(i > 0);
//    }
//
//    // Stop this alignment
//    funnel.stop();
//
//    // Annotate with whatever's in the funnel
//    funnel.annotate_mapped_alignment(mappings[0], track_correctness);
//
//    if (track_provenance) {
//        // Annotate with parameters used for the filters.
//        set_annotation(mappings[0], "param_hit-cap", (double) hit_cap);
//        set_annotation(mappings[0], "param_hard-hit-cap", (double) hard_hit_cap);
//        set_annotation(mappings[0], "param_score-fraction", (double) minimizer_score_fraction);
//        set_annotation(mappings[0], "param_max-extensions", (double) max_extensions);
//        set_annotation(mappings[0], "param_max-alignments", (double) max_alignments);
//        set_annotation(mappings[0], "param_cluster-score", (double) cluster_score_threshold);
//        set_annotation(mappings[0], "param_cluster-coverage", (double) cluster_coverage_threshold);
//        set_annotation(mappings[0], "param_extension-set", (double) extension_set_score_threshold);
//        set_annotation(mappings[0], "param_max-multimaps", (double) max_multimaps);
//    }
//
//#ifdef print_minimizer_table
//    cerr << aln.sequence() << "\t";
//    for (char c : aln.quality()) {
//        cerr << (char)(c+33);
//    }
//    cerr << "\t" << clusters.size();
//    for (size_t i = 0 ; i < minimizers.size() ; i++) {
//        auto& minimizer = minimizers[i];
//        cerr << "\t"
//             << minimizer.value.key.decode(minimizer.length) << "\t"
//             << minimizer.forward_offset() << "\t"
//             << minimizer.agglomeration_start << "\t"
//             << minimizer.agglomeration_length << "\t"
//             << minimizer.hits << "\t"
//             << minimizer_extensions_count[i];
//         if (minimizer_extensions_count[i]>0) {
//             assert(minimizer.hits<=hard_hit_cap) ;
//         }
//    }
//    cerr << "\t" << uncapped_mapq << "\t" << mapq_explored_cap << "\t"  << mappings.front().mapping_quality() << "\t";
//    cerr << "\t";
//    for (auto& score : scores) {
//        cerr << score << ",";
//    }
//    if (track_correctness) {
//        cerr << "\t" << funnel.last_correct_stage() << endl;
//    } else {
//        cerr << "\t" << "?" << endl;
//    }
//#endif
//
//    if (track_provenance && show_work) {
//        // Dump the funnel info graph.
//        #pragma omp critical (cerr)
//        {
//            funnel.to_dot(cerr);
//        }
//    }
////////////////////////////////////////////////////////////////////////////////

    // vector of Alignment class objects called mappings
    vector<Alignment> mappings;

    // To access or assign:
    //   mappings.at(0)
    //   mappings[0]
    //   mappings.emplace_back()    // emplace_back puts an empty Alignment object
    //   mappings.push_back()
    mappings.emplace_back();
    mappings.back().set_sequence(aln.sequence());
    mappings.back().set_name(aln.name());
    mappings.back().set_quality(aln.quality());

    // Stop this alignment
    funnel.stop(); // funnel keeps track of correctness of kmers
    // Annotate with whatever's in the funnel
    funnel.annotate_mapped_alignment(mappings[0], track_correctness);
    
    if (track_provenance) {
        if (track_correctness) {
            annotate_with_minimizer_statistics(mappings[0], minimizers, seeds, funnel);
        }
        // Annotate with parameters used for the filters.
        set_annotation(mappings[0], "param_hit-cap", (double) hit_cap);
        set_annotation(mappings[0], "param_hard-hit-cap", (double) hard_hit_cap);
        set_annotation(mappings[0], "param_score-fraction", (double) minimizer_score_fraction);
        set_annotation(mappings[0], "param_max-extensions", (double) max_extensions);
        set_annotation(mappings[0], "param_max-alignments", (double) max_alignments);
        set_annotation(mappings[0], "param_cluster-score", (double) cluster_score_threshold);
        set_annotation(mappings[0], "param_cluster-coverage", (double) cluster_coverage_threshold);
        set_annotation(mappings[0], "param_extension-set", (double) extension_set_score_threshold);
        set_annotation(mappings[0], "param_max-multimaps", (double) max_multimaps);
    }
    
#ifdef print_minimizer_table
    cerr << aln.sequence() << "\t";
    for (char c : aln.quality()) {
        cerr << (char)(c+33);
    }
    cerr << "\t" << clusters.size();
    for (size_t i = 0 ; i < minimizers.size() ; i++) {
        auto& minimizer = minimizers[i];
        cerr << "\t"
             << minimizer.value.key.decode(minimizer.length) << "\t"
             << minimizer.forward_offset() << "\t"
             << minimizer.agglomeration_start << "\t"
             << minimizer.agglomeration_length << "\t"
             << minimizer.hits << "\t"
             << minimizer_extensions_count[i];
         if (minimizer_extensions_count[i]>0) {
             assert(minimizer.hits<=hard_hit_cap) ;
         }
    }
    cerr << "\t" << uncapped_mapq << "\t" << mapq_explored_cap << "\t"  << mappings.front().mapping_quality() << "\t";
    cerr << "\t";
    for (auto& score : scores) {
        cerr << score << ",";
    }
    if (track_correctness) {
        cerr << "\t" << funnel.last_correct_stage() << endl;
    } else {
        cerr << "\t" << "?" << endl;
    }
#endif

    if (track_provenance && show_work) {
        // Dump the funnel info graph.
        #pragma omp critical (cerr)
        {
            funnel.to_dot(cerr);
        }
    }

    return mappings;
}

//-----------------------------------------------------------------------------

void MinimizerMapper::pair_all(pair<vector<Alignment>, vector<Alignment>>& mappings) const {
    if (!mappings.first.empty()) {
        for (auto& next : mappings.second) {
            // Each read 2 needs to point to read 1 as its predecessor
            next.mutable_fragment_prev()->set_name(mappings.first.front().name());
        }
    }
    if (!mappings.second.empty()) {
        for (auto& prev : mappings.first) {
            // Each read 1 needs to point to read 2 as its successor
            prev.mutable_fragment_next()->set_name(mappings.second.front().name());
        }
    }
}

pair<vector<Alignment>, vector<Alignment>> MinimizerMapper::map_paired(Alignment& aln1, Alignment& aln2,
                                                      vector<pair<Alignment, Alignment>>& ambiguous_pair_buffer){
    if (fragment_length_distr.is_finalized()) {

        //If we know the fragment length distribution then we just map paired ended
        return map_paired(aln1, aln2);
    } else {
        //If we don't know the fragment length distribution, map the reads single ended

        vector<Alignment> alns1(map(aln1));
        vector<Alignment> alns2(map(aln2));

        // Check if the separately-mapped ends are both sufficiently perfect and sufficiently unique
        int32_t max_score_aln_1 = get_regular_aligner()->score_exact_match(aln1, 0, aln1.sequence().size());
        int32_t max_score_aln_2 = get_regular_aligner()->score_exact_match(aln2, 0, aln2.sequence().size());
        if (!alns1.empty() && ! alns2.empty()  &&
            alns1.front().mapping_quality() == 60 && alns2.front().mapping_quality() == 60 &&
            alns1.front().score() >= max_score_aln_1 * 0.85 && alns2.front().score() >= max_score_aln_2 * 0.85) {

            //Flip the second alignment to get the proper fragment distance
            reverse_complement_alignment_in_place(&alns2.front(), [&](vg::id_t node_id) {
                    return gbwt_graph.get_length(gbwt_graph.get_handle(node_id));
                    });
            int64_t dist = distance_between(alns1.front(), alns2.front());
            // And that they have an actual pair distance and set of relative orientations

            if (dist == std::numeric_limits<int64_t>::max() ||
                dist >= max_fragment_length) {
                //If the distance between them is ambiguous or it it large enough that we don't think it's valid, leave them unmapped

                ambiguous_pair_buffer.emplace_back(aln1, aln2);
                pair<vector<Alignment>, vector<Alignment>> empty;
                return empty;
            }

            //If we're keeping this alignment, flip the second alignment back
            reverse_complement_alignment_in_place(&alns2.front(), [&](vg::id_t node_id) {
                    return gbwt_graph.get_length(gbwt_graph.get_handle(node_id));
                    });
            // If that all checks out, say they're mapped, emit them, and register their distance and orientations
            fragment_length_distr.register_fragment_length(dist);

            pair<vector<Alignment>, vector<Alignment>> mapped_pair;
            mapped_pair.first.emplace_back(std::move(alns1.front()));
            mapped_pair.second.emplace_back(std::move(alns2.front()));
            pair_all(mapped_pair);

            //TODO: This is "properly paired" if there is a path between the reads. Since we
            //haven't finalized the distribution we can't compare it
            bool properly_paired = dist != std::numeric_limits<int64_t>::max();
            set_annotation(mapped_pair.first.back(), "proper_pair", properly_paired);
            set_annotation(mapped_pair.second.back(), "proper_pair", properly_paired);


#ifdef debug_fragment_distr
            //Print stats about finalizing the fragment length distribution, copied from mpmap
            if (fragment_length_distr.is_finalized()) {
                cerr << "finalized read distribution with " << fragment_length_distr.max_sample_size() << " measurements" << endl;
                cerr << "mean: " << fragment_length_distr.mean() << endl;
                cerr << "std dev: " << fragment_length_distr.std_dev() << endl;
                cerr << "ambiguous buffer contains pairs:" << endl;
                for (pair<Alignment,Alignment>& aln_pair : ambiguous_pair_buffer) {
                    cerr << "\t" << aln_pair.first.name() << ", " << aln_pair.second.name() << endl;
                }
                cerr << "distance measurements:" << endl;
                auto iter = fragment_length_distr.measurements_begin();
                if (iter != fragment_length_distr.measurements_end()) {
                    cerr << *iter;
                    iter++;
                }
                for (; iter != fragment_length_distr.measurements_end(); iter++) {
                    cerr << ", " << *iter;
                }
                cerr << endl;
            }
#endif


            return mapped_pair;

        } else {
            // Otherwise, discard the mappings and put them in the ambiguous buffer

            ambiguous_pair_buffer.emplace_back(aln1, aln2);
            pair<vector<Alignment>, vector<Alignment>> empty;
            return empty;
        }
    }
}

pair<vector<Alignment>, vector<Alignment>> MinimizerMapper::map_paired(Alignment& aln1, Alignment& aln2) {

    if (show_work) {
        #pragma omp critical (cerr)
        {
            cerr << log_name() << "Read pair " << aln1.name() << ": " << aln1.sequence() << " and " << aln2.name() << ": " << aln2.sequence() << endl;
        }
    }

    // Make sure we actually have a working fragment length distribution that the clusterer will accept.
    int64_t fragment_distance_limit = fragment_length_distr.mean() + paired_distance_stdevs * fragment_length_distr.std_dev();
    if (fragment_distance_limit < get_distance_limit(aln1.sequence().size())) {
        // We can't use this distribution

        if (!warned_about_bad_distribution.test_and_set()) {
            // We get to print the warning
            cerr << "warning[vg::giraffe]: Cannot cluster reads with a fragment distance smaller than read distance" << endl;
            cerr << "                      Fragment length distribution: mean=" << fragment_length_distr.mean()
                 << ", stdev=" << fragment_length_distr.std_dev() << endl;
            cerr << "                      Fragment distance limit: " << fragment_distance_limit
                 << ", read distance limit: " << get_distance_limit(aln1.sequence().size()) << endl;
            cerr << "warning[vg::giraffe]: Falling back on single-end mapping" << endl;
        }

        // Map single-ended and bail
        auto mapped_pair = make_pair(map(aln1), map(aln2));
        pair_all(mapped_pair);
        return mapped_pair;
    }


    // Assume reads are in inward orientations on input, and
    // convert to rightward orientations before mapping
    // and flip the second read back before output

    aln2.clear_path();
    reverse_complement_alignment_in_place(&aln2, [&](vg::id_t node_id) {
        return gbwt_graph.get_length(gbwt_graph.get_handle(node_id));
    });


    // Make two new funnel instrumenters to watch us map this read pair.
    vector<Funnel> funnels;
    funnels.resize(2);
    // Start this alignment
    funnels[0].start(aln1.name());
    funnels[1].start(aln2.name());

    // Annotate the original read with metadata
    if (!sample_name.empty()) {
        aln1.set_sample_name(sample_name);
        aln2.set_sample_name(sample_name);
    }
    if (!read_group.empty()) {
        aln1.set_read_group(read_group);
        aln2.set_read_group(read_group);
    }

    // Prepare the RNG for shuffling ties, if needed
    LazyRNG rng([&]() {
        return aln1.sequence() + aln2.sequence();
    });

    // Minimizers for both reads, sorted by score in descending order.
    std::vector<std::vector<Minimizer>> minimizers_by_read(2);
    minimizers_by_read[0] = this->find_minimizers(aln1.sequence(), funnels[0]);
    minimizers_by_read[1] = this->find_minimizers(aln2.sequence(), funnels[1]);

    // Seeds for both reads, stored in separate vectors.
    std::vector<std::vector<Seed>> seeds_by_read(2);
    seeds_by_read[0] = this->find_seeds(minimizers_by_read[0], aln1, funnels[0]);
    seeds_by_read[1] = this->find_seeds(minimizers_by_read[1], aln2, funnels[1]);

    // Cluster the seeds. Get sets of input seed indexes that go together.
    if (track_provenance) {
        funnels[0].stage("cluster");
        funnels[1].stage("cluster");
    }
    std::vector<std::vector<Cluster>> all_clusters = clusterer.cluster_seeds(seeds_by_read, get_distance_limit(aln1.sequence().size()), fragment_distance_limit);


    //Keep track of which fragment clusters (clusters of clusters) have read clusters from each end

    size_t max_fragment_num = 0;
    for (auto& cluster : all_clusters[0]) {
        max_fragment_num = std::max(max_fragment_num, cluster.fragment);
    }
    for (auto& cluster : all_clusters[1]) {
        max_fragment_num = std::max(max_fragment_num, cluster.fragment);
    }

    if (show_work) {
        #pragma omp critical (cerr)
        {
            cerr << log_name() << "Found " << max_fragment_num + 1 << " fragment clusters" << endl;
        }
    }

    vector<bool> has_first_read (max_fragment_num+1, false);//For each fragment cluster, does it have a cluster for the first read
    vector<bool> fragment_cluster_has_pair (max_fragment_num+1, false);//Does a fragment cluster have both reads
    bool found_paired_cluster = false;
    for (auto& cluster : all_clusters[0]) {
        has_first_read[cluster.fragment] = true;
    }
    for (auto& cluster : all_clusters[1]) {
        size_t fragment_num = cluster.fragment;
        fragment_cluster_has_pair[fragment_num] = has_first_read[fragment_num];
        if (has_first_read[fragment_num]) {
            found_paired_cluster = true;

            if (show_work) {
                #pragma omp critical (cerr)
                {
                    cerr << log_name() << "Fragment cluster " << fragment_num << " has read clusters from both reads" << endl;
                }
            }
        }
    }

    if (track_provenance) {
        funnels[0].substage("score");
        funnels[1].substage("score");
    }


    //Keep track of the best cluster score and coverage per end for each fragment cluster
    pair<vector<double>, vector<double>> cluster_score_by_fragment;
    cluster_score_by_fragment.first.resize(max_fragment_num + 1, 0.0);
    cluster_score_by_fragment.second.resize(max_fragment_num + 1, 0.0);
    pair<vector<double>, vector<double>> cluster_coverage_by_fragment;
    cluster_coverage_by_fragment.first.resize(max_fragment_num + 1, 0.0);
    cluster_coverage_by_fragment.second.resize(max_fragment_num + 1, 0.0);

    //Get the scores of each cluster
    for (size_t read_num = 0 ; read_num < 2 ; read_num++) {
        Alignment& aln = read_num == 0 ? aln1 : aln2;
        std::vector<Cluster>& clusters = all_clusters[read_num];
        std::vector<Minimizer>& minimizers = minimizers_by_read[read_num];
        std::vector<Seed>& seeds = seeds_by_read[read_num];
        vector<double>& best_cluster_score = read_num == 0 ? cluster_score_by_fragment.first
                                                           : cluster_score_by_fragment.second;
        vector<double>& best_cluster_coverage = read_num == 0 ? cluster_coverage_by_fragment.first
                                                              : cluster_coverage_by_fragment.second;

        for (size_t i = 0; i < clusters.size(); i++) {
            // Determine cluster score and read coverage.
            Cluster& cluster = clusters[i];
            this->score_cluster(cluster, i, minimizers, seeds, aln.sequence().length(), funnels[read_num]);
            size_t fragment = cluster.fragment;
            best_cluster_score[fragment] = std::max(best_cluster_score[fragment], cluster.score);
            best_cluster_coverage[fragment] = std::max(best_cluster_coverage[fragment], cluster.coverage);
        }
    }

    //For each fragment cluster, we want to know how many equivalent or better clusters we found
    //We consider two fragment clusters to be "equivalent" if the sum of the best score and
    //coverage for both ends is the same

    //Get a vector of the indices of fragment clusters so we can sort
    vector<size_t> fragment_cluster_indices_by_score (max_fragment_num + 1);
    for (size_t i = 0 ; i < fragment_cluster_indices_by_score.size() ; i++) {
        fragment_cluster_indices_by_score[i] = i;
    }

    //Sort by the sum of the score and coverage of the best cluster for each end
    sort_shuffling_ties(fragment_cluster_indices_by_score.begin(), fragment_cluster_indices_by_score.end(), [&](size_t a, size_t b) {
        return cluster_coverage_by_fragment.first[a] + cluster_coverage_by_fragment.second[a]
               + cluster_score_by_fragment.first[a] + cluster_score_by_fragment.second[a]
            > cluster_coverage_by_fragment.first[b] + cluster_coverage_by_fragment.second[b]
                + cluster_score_by_fragment.first[b] + cluster_score_by_fragment.second[b];
    }, rng);

    // How many fragment clusters are at least as good as the one at each index
    vector<size_t> better_cluster_count (max_fragment_num+1);

    double prev_score_sum = 0.0;
    for (int rank = fragment_cluster_indices_by_score.size() - 1 ; rank >= 0 ; rank--) {
        //Go through fragment clusters in descending score order and count how many equivalent or
        //better clusters we found
        size_t fragment_num = fragment_cluster_indices_by_score[rank];
        if (rank == fragment_cluster_indices_by_score.size()-1) {
            better_cluster_count[fragment_num] = rank+1;
        } else {
            size_t prev_fragment_num = fragment_cluster_indices_by_score[rank+1];
            double curr_score_sum =  cluster_coverage_by_fragment.first[fragment_num] +
                cluster_coverage_by_fragment.second[fragment_num] +
                cluster_score_by_fragment.first[fragment_num] +
                cluster_score_by_fragment.second[fragment_num];
            if (curr_score_sum == prev_score_sum) {
                //If this is the same as the last cluster, it has the same count
                better_cluster_count[fragment_num] = better_cluster_count[prev_fragment_num];
            } else {
                //Otherwise, its count is the index
                better_cluster_count[fragment_num] = rank+1;
                prev_score_sum = curr_score_sum;
            }
        }
    }
#ifdef debug
    for (size_t count : better_cluster_count) {
        assert(count >= 1);
    }
#endif

    // To compute the windows that are explored, we need to get
    // all the minimizers that are explored.
    vector<SmallBitset> minimizer_explored_by_read(2);
    vector<vector<size_t>> minimizer_aligned_count_by_read(2);
    //How many hits of each minimizer ended up in each extended cluster?
    vector<vector<vector<size_t>>> minimizer_extended_cluster_count_by_read(2);

    // To compute the windows present in any extended cluster, we need to get
    // all the minimizers in any extended cluster.

    //For each fragment cluster (cluster of clusters), for each read, a vector of all alignments + the order they were fed into the funnel
    //so the funnel can track them
    vector<pair<vector<Alignment>, vector<Alignment>>> alignments;
    vector<pair<vector<size_t>, vector<size_t>>> alignment_indices;
    pair<int, int> best_alignment_scores (0, 0); // The best alignment score for each end

    // We will fill this with all computed alignments in estimated score order.
    // alignments has one entry for each fragment cluster and an extra for unpaired alignment
    alignments.resize(max_fragment_num + 2);
    alignment_indices.resize(max_fragment_num + 2);

    //Now that we've scored each of the clusters, extend and align them
    for (size_t read_num = 0 ; read_num < 2 ; read_num++) {
        Alignment& aln = read_num == 0 ? aln1 : aln2;
        std::vector<Cluster>& clusters = all_clusters[read_num];
        std::vector<Minimizer>& minimizers = minimizers_by_read[read_num];
        std::vector<Seed>& seeds = seeds_by_read[read_num];

        if (show_work) {
            #pragma omp critical (cerr)
            {
                cerr << log_name() << "Found " << clusters.size() << " clusters for read " << read_num << endl;
            }
        }

        // Retain clusters only if their score is better than this, in addition to the coverage cutoff
        double cluster_score_cutoff = 0.0, cluster_coverage_cutoff = 0.0, second_best_cluster_score = 0.0;

        //The score and coverage of the best cluster, "best" is determined first by coverage then score
        pair<double, double> best_cluster_coverage_score (0.0, 0.0);
        for (auto& cluster : clusters) {

            if (cluster.coverage > best_cluster_coverage_score.first) {
                //If this is the new best coverage, update both best coverage and best score
                best_cluster_coverage_score.first = cluster.coverage;
                best_cluster_coverage_score.second = cluster.score;
            } else if (cluster.coverage ==  best_cluster_coverage_score.first) {
                //If this is the same as the best coverage, get best score
                best_cluster_coverage_score.second = std::max(best_cluster_coverage_score.second, cluster.score);
            }

            cluster_coverage_cutoff = std::max(cluster_coverage_cutoff, cluster.coverage);

            if (cluster.score > cluster_score_cutoff) {
                second_best_cluster_score = cluster_score_cutoff;
                cluster_score_cutoff = cluster.score;
            } else if (cluster.score > second_best_cluster_score) {
                second_best_cluster_score = cluster.score;
            }
        }
        cluster_score_cutoff -= cluster_score_threshold;
        cluster_coverage_cutoff -= cluster_coverage_threshold;

        if (cluster_score_cutoff - pad_cluster_score_threshold < second_best_cluster_score) {
            cluster_score_cutoff = std::min(cluster_score_cutoff, second_best_cluster_score);
        }

        if (track_provenance) {
            // Now we go from clusters to gapless extensions
            funnels[read_num].stage("extend");
        }

        // These are the GaplessExtensions for all the clusters (and fragment cluster assignments), in cluster_indexes_in_order order.
        vector<pair<vector<GaplessExtension>, size_t>> cluster_extensions;
        cluster_extensions.reserve(clusters.size());

        minimizer_explored_by_read[read_num] = SmallBitset(minimizers.size());
        minimizer_aligned_count_by_read[read_num].resize(minimizers.size(), 0);
        size_t kept_cluster_count = 0;

        //Process clusters sorted by both score and read coverage
        process_until_threshold_c<Cluster, double>(clusters, [&](size_t i) -> double {
                return clusters[i].coverage;
            }, [&](size_t a, size_t b) -> bool {
                //Sort clusters first by whether it was paired, then by the best coverage and score of any pair in the fragment cluster,
                //then by its coverage and score
                size_t fragment_a = clusters[a].fragment;
                size_t fragment_b = clusters[b].fragment;

                double coverage_a = cluster_coverage_by_fragment.first[fragment_a]+cluster_coverage_by_fragment.second[fragment_a];
                double coverage_b = cluster_coverage_by_fragment.first[fragment_b]+cluster_coverage_by_fragment.second[fragment_b];
                double score_a = cluster_score_by_fragment.first[fragment_a]+cluster_score_by_fragment.second[fragment_a];
                double score_b = cluster_score_by_fragment.first[fragment_b]+cluster_score_by_fragment.second[fragment_b];

                if (fragment_cluster_has_pair[fragment_a] != fragment_cluster_has_pair[fragment_b]) {
                    return fragment_cluster_has_pair[fragment_a];
                } else if (coverage_a != coverage_b){
                    return coverage_a > coverage_b;
                } else if (score_a != score_b) {
                    return score_a > score_b;
                } else if (clusters[a].coverage != clusters[b].coverage){
                    return clusters[a].coverage > clusters[b].coverage;
                } else {
                    return clusters[a].score > clusters[b].score;
                }
            },
            0, min_extensions, max_extensions, rng, [&](size_t cluster_num) {
                // Handle sufficiently good clusters
                Cluster& cluster = clusters[cluster_num];
                if (!found_paired_cluster || fragment_cluster_has_pair[cluster.fragment] ||
                    (cluster.coverage == best_cluster_coverage_score.first &&
                     cluster.score    == best_cluster_coverage_score.second)) {
                    //If this cluster has a pair or if we aren't looking at pairs
                    //Or if it is the best cluster

                    // First check against the additional score filter
                    if (cluster_coverage_threshold != 0 && cluster.coverage < cluster_coverage_cutoff
                            && kept_cluster_count >= min_extensions) {
                        //If the coverage isn't good enough, ignore this cluster
                        if (track_provenance) {
                            funnels[read_num].fail("cluster-coverage", cluster_num, cluster.coverage);
                        }
                        return false;
                    }
                    if (cluster_score_threshold != 0 && cluster.score < cluster_score_cutoff
                            && kept_cluster_count >= min_extensions) {
                        //If the score isn't good enough, ignore this cluster
                        if (track_provenance) {
                            funnels[read_num].pass("cluster-coverage", cluster_num, cluster.coverage);
                            funnels[read_num].pass("max-extensions", cluster_num);
                            funnels[read_num].fail("cluster-score", cluster_num, cluster.score);
                        }
                        return false;
                    }
                    if (track_provenance) {
                        funnels[read_num].pass("cluster-coverage", cluster_num, cluster.coverage);
                        funnels[read_num].pass("max-extensions", cluster_num);
                        funnels[read_num].pass("cluster-score", cluster_num, cluster.score);
                        funnels[read_num].pass("paired-clusters", cluster_num);

                        funnels[read_num].processing_input(cluster_num);
                    }

                    if (show_work) {
                        #pragma omp critical (cerr)
                        {
                            cerr << log_name() << "Cluster " << cluster_num << endl;
                        }
                    }

                    //Count how many of each minimizer is in each cluster extension
                    minimizer_extended_cluster_count_by_read[read_num].emplace_back(minimizers.size(), 0);
                    // Pack the seeds for GaplessExtender.
                    GaplessExtender::cluster_type seed_matchings;
                    for (auto seed_index : cluster.seeds) {
                        // Insert the (graph position, read offset) pair.
                        const Seed& seed = seeds[seed_index];
                        seed_matchings.insert(GaplessExtender::to_seed(seed.pos, minimizers[seed.source].value.offset));
                        minimizer_extended_cluster_count_by_read[read_num].back()[seed.source]++;

                        if (show_work) {
                            #pragma omp critical (cerr)
                            {
                                cerr << log_name() << "Seed read:" << minimizers[seed.source].value.offset << " = " << seed.pos
                                    << " from minimizer " << seed.source << ", #" << seed_index << endl;
                            }
                        }
                    }

                    // Extend seed hits in the cluster into one or more gapless extensions
                    cluster_extensions.emplace_back(std::move(extender.extend(seed_matchings, aln.sequence())),
                                                    cluster.fragment);

                    kept_cluster_count++;

                    if (show_work) {
                        #pragma omp critical (cerr)
                        {
                            cerr << log_name() << "Extensions:" << endl;
                            for (auto& e : cluster_extensions.back().first) {
                                cerr << log_name() << "\tRead " << e.read_interval.first
                                    << "-" << e.read_interval.second << " with "
                                    << e.mismatch_positions.size() << " mismatches:";
                                for (auto& pos : e.mismatch_positions) {
                                    cerr << " " << pos;
                                }
                                cerr << endl;
                            }
                        }
                    }

                    if (track_provenance) {
                        // Record with the funnel that the previous group became a group of this size.
                        // Don't bother recording the seed to extension matching...
                        funnels[read_num].project_group(cluster_num, cluster_extensions.back().first.size());

                        // Say we finished with this cluster, for now.
                        funnels[read_num].processed_input();
                    }
                    return true;
                } else {
                    //We were looking for clusters in a paired fragment cluster but this one doesn't have any on the other end
                    if (track_provenance) {
                        funnels[read_num].pass("cluster-coverage", cluster_num, cluster.coverage);
                        funnels[read_num].pass("max-extensions", cluster_num);
                        funnels[read_num].pass("cluster-score", cluster_num, cluster.score);
                        funnels[read_num].fail("paired-clusters", cluster_num);
                    }
                    return false;
                }

            }, [&](size_t cluster_num) {
                // There are too many sufficiently good clusters
                if (track_provenance) {
                    funnels[read_num].pass("cluster-coverage", cluster_num, clusters[cluster_num].coverage);
                    funnels[read_num].fail("max-extensions", cluster_num);
                }
            }, [&](size_t cluster_num) {
                // This cluster is not sufficiently good.
                // TODO: I don't think it should ever get here unless we limit the scores of the fragment clusters we look at
            });

        // We now estimate the best possible alignment score for each cluster.
        std::vector<int> cluster_extension_scores = this->score_extensions(cluster_extensions, aln, funnels[read_num]);

        if (track_provenance) {
            funnels[read_num].stage("align");
        }

        // Now start the alignment step. Everything has to become an alignment.




        // Clear any old refpos annotation and path
        aln.clear_refpos();
        aln.clear_path();
        aln.set_score(0);
        aln.set_identity(0);
        aln.set_mapping_quality(0);

        //Since we will lose the order in which we pass alignments to the funnel, use this to keep track
        size_t curr_funnel_index = 0;

        // Go through the gapless extension groups in score order.
        process_until_threshold_b(cluster_extensions, cluster_extension_scores,
            extension_set_score_threshold, 2, max_alignments, rng, [&](size_t extension_num) {
                // This extension set is good enough.
                // Called in descending score order.

                if (track_provenance) {
                    funnels[read_num].pass("extension-set", extension_num, cluster_extension_scores[extension_num]);
                    funnels[read_num].pass("max-alignments", extension_num);
                    funnels[read_num].processing_input(extension_num);
                }

                auto& extensions = cluster_extensions[extension_num].first;

                // Collect the top alignments. Make sure we have at least one always, starting with unaligned.
                vector<Alignment> best_alignments(1, aln);

                if (GaplessExtender::full_length_extensions(extensions)) {
                    // We got full-length extensions, so directly convert to an Alignment.

                    if (track_provenance) {
                        funnels[read_num].substage("direct");
                    }

                    //Fill in the best alignments from the extension. We know the top one is always full length and exists.
                    this->extension_to_alignment(extensions.front(), best_alignments.front());


                    if (show_work) {
                        #pragma omp critical (cerr)
                        {
                            cerr << log_name() << "Produced alignment directly from full length gapless extension " << extension_num << endl;
                        }
                    }

                    for (auto next_ext_it = extensions.begin() + 1; next_ext_it != extensions.end() && next_ext_it->full(); ++next_ext_it) {
                        // For all subsequent full length extensions, make them into alignments too.
                        // We want them all to go on to the pairing stage so we don't miss a possible pairing in a tandem repeat.
                        best_alignments.emplace_back(aln);
                        this->extension_to_alignment(*next_ext_it, best_alignments.back());

                        if (show_work) {
                            #pragma omp critical (cerr)
                            {
                                cerr << log_name() << "Produced additional alignment directly from full length gapless extension " << (next_ext_it - extensions.begin()) << endl;
                            }
                        }

                    }

                    if (track_provenance) {
                        // Stop the current substage
                        funnels[read_num].substage_stop();
                    }
                } else if (do_dp) {
                    // We need to do chaining.

                    if (track_provenance) {
                        funnels[read_num].substage("chain");
                    }

                    // Do the DP and compute up to 2 alignments
                    best_alignments.emplace_back(aln);
                    find_optimal_tail_alignments(aln, extensions, rng, best_alignments[0], best_alignments[1]);


                    if (track_provenance) {
                        // We're done chaining. Next alignment may not go through this substage.
                        funnels[read_num].substage_stop();
                    }
                } else {
                    // We would do chaining but it is disabled.
                    // Leave best_alignments unaligned
                }


                size_t fragment_num = cluster_extensions[extension_num].second;

                // Have a function to process the best alignments we obtained
                auto observe_alignment = [&](Alignment& aln) {
                    auto& best_score = read_num == 0 ? best_alignment_scores.first : best_alignment_scores.second;
                    best_score = max(best_score, aln.score());

                    auto& alignment_list = read_num == 0 ? alignments[fragment_num].first
                                                         : alignments[fragment_num].second;
                    alignment_list.emplace_back(std::move(aln));

                    auto& indices_list = read_num == 0 ? alignment_indices[fragment_num].first
                                                       : alignment_indices[fragment_num].second;
                    indices_list.emplace_back(curr_funnel_index);
                    curr_funnel_index++;

                    if (track_provenance) {
                        funnels[read_num].project(extension_num);
                        funnels[read_num].score(funnels[read_num].latest(), alignment_list.back().score());
                    }

                    if (show_work) {
                        #pragma omp critical (cerr)
                        {
                            cerr << log_name() << "Produced fragment option " << fragment_num << " end " << read_num
                                << " alignment with score " << alignment_list.back().score() << ": " << pb2json(alignment_list.back()) << endl;
                        }
                    }
                };

                for(auto aln_it = best_alignments.begin() ; aln_it != best_alignments.end() && aln_it->score() != 0 && aln_it->score() >= best_alignments[0].score() * 0.8; ++aln_it) {
                    //For each additional extension with score at least 0.8 of the best score
                    observe_alignment(*aln_it);
                }

                if (track_provenance) {
                    // We're done with this input item
                    funnels[read_num].processed_input();
                }

                for (size_t i = 0 ; i < minimizer_extended_cluster_count_by_read[read_num][extension_num].size() ; i++) {
                    if (minimizer_extended_cluster_count_by_read[read_num][extension_num][i] > 0) {
                        // This minimizer is in an extended cluster that gave rise
                        // to at least one alignment, so it is explored.
                        minimizer_explored_by_read[read_num].insert(i);
                        minimizer_aligned_count_by_read[read_num][i] += minimizer_extended_cluster_count_by_read[read_num][extension_num][i];
                    }
                }


                return true;
            }, [&](size_t extension_num) {
                // There are too many sufficiently good extensions
                if (track_provenance) {
                    funnels[read_num].pass("extension-set", extension_num, cluster_extension_scores[extension_num]);
                    funnels[read_num].fail("max-alignments", extension_num);
                }
            }, [&](size_t extension_num) {
                // This extension is not good enough.
                if (track_provenance) {
                    funnels[read_num].fail("extension-set", extension_num, cluster_extension_scores[extension_num]);
                }
            });

    }


    //Now that we have alignments, figure out how to pair them up

    if (track_provenance) {
        // Now say we are finding the pairs
        funnels[0].stage("pairing");
        funnels[1].stage("pairing");
    }
    // Fill this in with the indexes of pairs of alignments we will output
    // each alignment is stored as <fragment index, alignment index> into alignments
    // fragment_index should be the same for both ends, unless one was rescued
    vector<pair<pair<size_t, size_t>, pair<size_t, size_t>>> paired_alignments;
    paired_alignments.reserve(alignments.size());


#ifdef print_minimizer_table
    vector<pair<bool, bool>> alignment_was_rescued;
#endif

    //For each alignment in alignments, which paired_alignment includes it. Follows structure of alignments
    vector<pair<vector<vector<size_t>>, vector<vector<size_t>>>> alignment_groups(alignments.size());

    // Grab all the scores in order for MAPQ computation.
    vector<double> paired_scores;
    paired_scores.reserve(alignments.size());
    vector<int64_t> fragment_distances;
    fragment_distances.reserve(alignments.size());

    //for each alignment pair, what type of pair is it
    enum PairType {paired, unpaired, rescued_from_first, rescued_from_second};
    vector<PairType> pair_types;

    //For each pair of alignments in paired_alignments, how many equivalent or better fragment clusters
    //did we find
    vector<size_t> better_cluster_count_by_pairs;


    //Keep track of alignments with no pairs in the same fragment cluster
    bool found_pair = false;

    //Alignments that don't have a mate
    // <fragment index, alignment_index, true if its the first end>
    vector<tuple<size_t, size_t, bool>> unpaired_alignments;
    size_t unpaired_count_1 = 0;
    size_t unpaired_count_2 = 0;

    for (size_t fragment_num = 0 ; fragment_num < alignments.size() ; fragment_num ++ ) {
        //Get pairs of plausible alignments
        alignment_groups[fragment_num].first.resize(alignments[fragment_num].first.size());
        alignment_groups[fragment_num].second.resize(alignments[fragment_num].second.size());

        pair<vector<Alignment>, vector<Alignment>>& fragment_alignments = alignments[fragment_num];
        if (!fragment_alignments.first.empty() && ! fragment_alignments.second.empty()) {
            //Only keep pairs of alignments that were in the same fragment cluster
            found_pair = true;
            for (size_t aln_index1 = 0 ; aln_index1 < fragment_alignments.first.size() ; aln_index1++)  {
                Alignment& alignment1 = fragment_alignments.first[aln_index1];
                size_t funnel_index1 = alignment_indices[fragment_num].first[aln_index1];
                for (size_t aln_index2 = 0 ; aln_index2 < fragment_alignments.second.size() ; aln_index2++) {
                    Alignment& alignment2 = fragment_alignments.second[aln_index2];
                    size_t funnel_index2 = alignment_indices[fragment_num].second[aln_index2];

                    //Get the likelihood of the fragment distance
                    int64_t fragment_distance = distance_between(alignment1, alignment2);

                    double score = score_alignment_pair(alignment1, alignment2, fragment_distance);
                    alignment_groups[fragment_num].first[aln_index1].emplace_back(paired_alignments.size());
                    alignment_groups[fragment_num].second[aln_index2].emplace_back(paired_alignments.size());
                    paired_alignments.emplace_back(make_pair(fragment_num, aln_index1), make_pair(fragment_num, aln_index2));
                    paired_scores.emplace_back(score);
                    fragment_distances.emplace_back(fragment_distance);
                    better_cluster_count_by_pairs.emplace_back(better_cluster_count[fragment_num]);
                    pair_types.emplace_back(paired);
#ifdef print_minimizer_table
                    alignment_was_rescued.emplace_back(false, false);
#endif

                    if (show_work) {
                        #pragma omp critical (cerr)
                        {
                            cerr << log_name() << "Found pair of alignments from fragment " << fragment_num << " with scores "
                                 << alignment1.score() << " " << alignment2.score() << " at distance " << fragment_distance
                                 << " gets pair score " << score << endl;
                            cerr << log_name() << "Alignment 1: " << pb2json(alignment1) << endl << "Alignment 2: " << pb2json(alignment2) << endl;
                        }
                    }

                    if (track_provenance) {
                        funnels[0].processing_input(funnel_index1);
                        funnels[1].processing_input(funnel_index2);
                        funnels[0].substage("pair-clusters");
                        funnels[1].substage("pair-clusters");
                        funnels[0].pass("max-rescue-attempts", funnel_index1);
                        funnels[0].project(funnel_index1);
                        funnels[0].score(funnels[0].latest(), score);
                        funnels[1].pass("max-rescue-attempts", funnel_index2);
                        funnels[1].project(funnel_index2);
                        funnels[1].score(funnels[1].latest(), score);
                        funnels[0].substage_stop();
                        funnels[1].substage_stop();
                        funnels[0].processed_input();
                        funnels[1].processed_input();
                    }
                }
            }
        } else if (!fragment_alignments.first.empty()) {
            //If this fragment cluster has only alignments from the first read

            if (show_work) {
                #pragma omp critical (cerr)
                {
                    cerr << log_name() << "Found unpaired alignments from fragment " << fragment_num << " for first read" << endl;
                }
            }
            for (size_t i = 0 ; i < fragment_alignments.first.size() ; i++) {
                unpaired_alignments.emplace_back(fragment_num, i, true);
                unpaired_count_1++;
                if (show_work) {
                    #pragma omp critical (cerr)
                    {
                        cerr << log_name() << "\t" << pb2json(fragment_alignments.first[i]) << endl;
                    }
                }
            }
        } else if (!fragment_alignments.second.empty()) {
            //If this fragment cluster has only alignments from the second read
            if (show_work) {
                #pragma omp critical (cerr)
                {
                    cerr << log_name() << "Found unpaired alignments from fragment " << fragment_num << " for second read" << endl;
                }
            }
            for (size_t i = 0 ; i < fragment_alignments.second.size() ; i++) {
                unpaired_alignments.emplace_back(fragment_num, i, false);
                unpaired_count_2++;

                if (show_work) {
                    #pragma omp critical (cerr)
                    {
                        cerr << log_name() << "\t" << pb2json(fragment_alignments.second[i]) << endl;
                    }
                }
            }
        }
    }
    size_t rescued_count_1 = 0;
    size_t rescued_count_2 = 0;
    vector<vector<double>> unpaired_scores(2) ;
    unpaired_scores[0].reserve(unpaired_alignments.size());
    unpaired_scores[1].reserve(unpaired_alignments.size());


    if (!unpaired_alignments.empty()) {
        //If we found some clusters that had no pair in a fragment cluster
        if (!found_pair) {
            //If we didn't find any pairs find the best alignment for each end

            if (show_work) {
                #pragma omp critical (cerr)
                {
                    cerr << log_name() << "Found no pairs and we aren't doing rescue: return best alignment for each read" << endl;
                }
            }
            tuple<size_t, size_t, size_t> best_index_1(std::numeric_limits<size_t>::max(), std::numeric_limits<size_t>::max(), std::numeric_limits<size_t>::max());
            tuple<size_t, size_t, size_t> best_index_2(std::numeric_limits<size_t>::max(), std::numeric_limits<size_t>::max(), std::numeric_limits<size_t>::max());
            int32_t best_score_1 = 0;
            int32_t best_score_2 = 0;

            for (tuple<size_t, size_t, bool> index : unpaired_alignments ) {
                Alignment& alignment = std::get<2>(index) ? alignments[std::get<0>(index)].first[std::get<1>(index) ]
                                                          : alignments[std::get<0>(index)].second[std::get<1>(index)];
                if (std::get<2>(index)) {
                    unpaired_scores[0].emplace_back(alignment.score());
                    if (deterministic_beats(alignment.score(), best_score_1, rng)) {
                        best_index_1 = index;
                        best_score_1 = alignment.score();
                    }
                } else {
                    unpaired_scores[1].emplace_back(alignment.score());
                    if (deterministic_beats(alignment.score(), best_score_2, rng)) {
                        best_index_2 = index;
                        best_score_2 = alignment.score();
                    }
                }
            }
            if (max_rescue_attempts == 0 ) {
                //If we aren't attempting rescue, just return the best alignment from each end
                Alignment& best_aln1 = aln1;
                Alignment& best_aln2 = aln2;

                if (std::get<0>(best_index_1) != std::numeric_limits<size_t>::max()) {
                    //If there was a best alignment for 1, use it
                    best_aln1 = alignments[std::get<0>(best_index_1)].first[std::get<1>(best_index_1)];
                } else {
                    //Otherwise return an empty alignment
                    best_aln1.clear_refpos();
                    best_aln1.clear_path();
                    best_aln1.set_score(0);
                    best_aln1.set_identity(0);
                    best_aln1.set_mapping_quality(0);
                }

                if (std::get<0>(best_index_2) != std::numeric_limits<size_t>::max()) {
                    //If there was a best alignment for 2, use it
                    best_aln2 = alignments[std::get<0>(best_index_2)].second[std::get<2>(best_index_2)];
                } else {
                    //Otherwise return an empty alignment
                    best_aln2.clear_refpos();
                    best_aln2.clear_path();
                    best_aln2.set_score(0);
                    best_aln2.set_identity(0);
                    best_aln2.set_mapping_quality(0);
                }
                set_annotation(best_aln1, "unpaired", true);
                set_annotation(best_aln2, "unpaired", true);

                pair<vector<Alignment>, vector<Alignment>> paired_mappings;
                paired_mappings.first.emplace_back(std::move(best_aln1));
                paired_mappings.second.emplace_back(std::move(best_aln2));
                // Flip aln2 back to input orientation
                reverse_complement_alignment_in_place(&paired_mappings.second.back(), [&](vg::id_t node_id) {
                    return gbwt_graph.get_length(gbwt_graph.get_handle(node_id));
                });

                paired_mappings.first.back().set_mapping_quality(1);
                paired_mappings.second.back().set_mapping_quality(1);

                // Stop this alignment
                funnels[0].stop();
                funnels[1].stop();

                // Annotate with whatever's in the funnel
                funnels[0].annotate_mapped_alignment(paired_mappings.first[0], track_correctness);
                funnels[0].annotate_mapped_alignment(paired_mappings.second[0], track_correctness);

                return paired_mappings;
            } else if (best_score_1 != 0 and best_score_2 != 0) {
                //We are attempting rescue, but we still want to keep the best alignments as a potential (unpaired) pair

                size_t funnel_index1, funnel_index2;
                if (track_provenance) {
                    // Work out what the paired-up alignments are numbered in the funnel.
                    // TODO: can we flatten these lookup paths or change tuples
                    // to structs to be more understandable?
                    funnel_index1 = alignment_indices[std::get<0>(best_index_1)].first[std::get<1>(best_index_1)];
                    funnel_index2 = alignment_indices[std::get<0>(best_index_2)].second[std::get<1>(best_index_2)];
                    funnels[0].processing_input(funnel_index1);
                    funnels[1].processing_input(funnel_index2);
                }

                pair<pair<size_t, size_t>, pair<size_t, size_t>> index_pair =  make_pair(make_pair(std::get<0>(best_index_1), std::get<1>(best_index_1)),
                                                                                         make_pair(std::get<0>(best_index_2), std::get<1>(best_index_2)));

                Alignment& aln1 = alignments[std::get<0>(best_index_1)].first[std::get<1>(best_index_1)];
                Alignment& aln2 = alignments[std::get<0>(best_index_2)].second[std::get<1>(best_index_2)];
                paired_alignments.push_back(index_pair);
                //Assume the distance between them is infinite
                double pair_score = score_alignment_pair(aln1, aln2, std::numeric_limits<int64_t>::max());
                paired_scores.emplace_back(pair_score);
                fragment_distances.emplace_back(std::numeric_limits<int64_t>::max());
                better_cluster_count_by_pairs.emplace_back(0);
                pair_types.emplace_back(unpaired);

                if (track_provenance) {
                    funnels[0].substage("pair-clusters");
                    funnels[1].substage("pair-clusters");
                    funnels[0].project(funnel_index1);
                    funnels[0].score(funnels[0].latest(), pair_score);
                    funnels[1].project(funnel_index2);
                    funnels[1].score(funnels[1].latest(), pair_score);
                    funnels[0].substage_stop();
                    funnels[1].substage_stop();
                    funnels[0].processed_input();
                    funnels[1].processed_input();
                }
            }
        }

        if (max_rescue_attempts != 0) {
            //Attempt rescue on unpaired alignments if either we didn't find any pairs or if the unpaired alignments are very good

            process_until_threshold_a(unpaired_alignments, (std::function<double(size_t)>) [&](size_t i) -> double{
                tuple<size_t, size_t, bool>& index = unpaired_alignments.at(i);
                return (double) std::get<2>(index) ? alignments[std::get<0>(index)].first[std::get<1>(index)].score()
                                                   : alignments[std::get<0>(index)].second[std::get<1>(index)].score();
            }, 0, 1, max_rescue_attempts, rng, [&](size_t i) {
                tuple<size_t, size_t, bool>& index = unpaired_alignments.at(i);
                bool found_first = std::get<2>(index);
                size_t j = found_first ? alignment_indices[std::get<0>(index)].first[std::get<1>(index)]
                                        : alignment_indices[std::get<0>(index)].second[std::get<1>(index)];
                if (track_provenance) {
                    funnels[found_first ? 0 : 1].processing_input(j);
                    funnels[found_first ? 0 : 1].substage("rescue");
                }
                Alignment& mapped_aln = found_first ? alignments[std::get<0>(index)].first[std::get<1>(index)]
                                                    : alignments[std::get<0>(index)].second[std::get<1>(index)];
                Alignment rescued_aln = found_first ? aln2 : aln1;
                rescued_aln.clear_path();

                if (found_pair && (double) mapped_aln.score() < (double) (found_first ? best_alignment_scores.first : best_alignment_scores.second) * paired_rescue_score_limit) {
                    //If we have already found paired clusters and this unpaired alignment is not good enough, do nothing
                    return true;
                }

                //Rescue the alignment
                attempt_rescue(mapped_aln, rescued_aln, minimizers_by_read[(found_first ? 1 : 0)], found_first);

                if (rescued_aln.path().mapping_size() != 0) {
                    //If we actually found an alignment

                    int64_t fragment_dist = found_first ? distance_between(mapped_aln, rescued_aln)
                                                      : distance_between(rescued_aln, mapped_aln);

                    double score = score_alignment_pair(mapped_aln, rescued_aln, fragment_dist);

                    set_annotation(mapped_aln, "rescuer", true);
                    set_annotation(rescued_aln, "rescued", true);
                    set_annotation(mapped_aln,  "fragment_length", distance_to_annotation(fragment_dist));
                    set_annotation(rescued_aln, "fragment_length", distance_to_annotation(fragment_dist));
                    bool properly_paired = fragment_dist == std::numeric_limits<int64_t>::max() ? false :
                        (std::abs(fragment_dist-fragment_length_distr.mean()) <= 6.0*fragment_length_distr.std_dev()) ;
                    set_annotation(mapped_aln, "proper_pair", properly_paired);
                    set_annotation(rescued_aln, "proper_pair", properly_paired);

                    //Since we're still accumulating a list of indexes of pairs of alignments,
                    //add the new alignment to the list of alignments
                    //(in a separate "fragment cluster" vector for rescued alignments) and keep track of its index
                    //
                    pair<size_t, size_t> mapped_index (std::get<0>(index), std::get<1>(index));
                    pair<size_t, size_t> rescued_index (alignments.size() - 1,
                                found_first ? alignments.back().second.size() : alignments.back().first.size());
                    found_first ? alignments.back().second.emplace_back(std::move(rescued_aln))
                                : alignments.back().first.emplace_back(std::move(rescued_aln));
                    found_first ? rescued_count_1++ : rescued_count_2++;

                    found_first ? alignment_groups.back().second.emplace_back() : alignment_groups.back().first.emplace_back();
                    pair<pair<size_t, size_t>, pair<size_t, size_t>> index_pair = found_first ?
                                make_pair(mapped_index, rescued_index) : make_pair(rescued_index, mapped_index);
                    paired_alignments.push_back(index_pair);
                    paired_scores.emplace_back(score);
                    fragment_distances.emplace_back(fragment_dist);
                    pair_types.push_back(found_first ? rescued_from_first : rescued_from_second);
                    better_cluster_count_by_pairs.emplace_back(better_cluster_count[mapped_index.first]);

#ifdef print_minimizer_table
                    alignment_was_rescued.emplace_back(!found_first, found_first);
#endif
                    if (track_provenance) {
                        funnels[found_first ? 0 : 1].pass("max-rescue-attempts", j);
                        funnels[found_first ? 0 : 1].project(j);
                        funnels[found_first ? 1 : 0].introduce();
                        funnels[0].score(funnels[0].latest(), score);
                        funnels[1].score(funnels[1].latest(), score);
                    }
                }
                if (track_provenance) {
                    funnels[found_first ? 0 : 1].processed_input();
                    funnels[found_first ? 0 : 1].substage_stop();
                }
                return true;
            }, [&](size_t i) {
                //This alignment is good enough but we already rescued enough
                if (track_provenance) {
                    tuple<size_t, size_t, bool> index = unpaired_alignments.at(i);
                    bool found_first = std::get<2>(index);
                    size_t j = found_first ? alignment_indices[std::get<0>(index)].first[std::get<1>(index)]
                                            : alignment_indices[std::get<0>(index)].second[std::get<1>(index)];
                    funnels[found_first ? 0 : 1].fail("max-rescue-attempts", j);
                }
                return;
            }, [&] (size_t i) {
                //This alignment is insufficiently good
                if (track_provenance) {
                    //TODO: Fail something here
                    tuple<size_t, size_t, bool> index = unpaired_alignments.at(i);
                    bool found_first = std::get<2>(index);
                    size_t j = found_first ? alignment_indices[std::get<0>(index)].first[std::get<1>(index)]
                                            : alignment_indices[std::get<0>(index)].second[std::get<1>(index)];
                }
                return;
            });
        }
    }



    if (track_provenance) {
        // Now say we are finding the winner(s)
        funnels[0].stage("winner");
        funnels[1].stage("winner");
    }

    // Fill this in with the alignments we will output
    pair<vector<Alignment>, vector<Alignment>> mappings;
    // Grab all the scores in order for MAPQ computation.
    vector<double> scores;
    vector<double> scores_group_1;
    vector<double> scores_group_2;
    vector<int64_t> distances;
    vector<PairType> types;
    mappings.first.reserve(paired_alignments.size());
    mappings.second.reserve(paired_alignments.size());
    scores.reserve(paired_scores.size());
    distances.reserve(fragment_distances.size());
    types.reserve(pair_types.size());

    //For each pair of alignments in mappings, how many equivalent or better fragment clusters were there
    vector<size_t> better_cluster_count_by_mappings;

#ifdef print_minimizer_table
    vector<pair<bool, bool>> mapping_was_rescued;
    vector<pair<pair<size_t, size_t>, pair<size_t, size_t>>> pair_indices;
#endif

    process_until_threshold_a(paired_alignments, (std::function<double(size_t)>) [&](size_t i) -> double {
        return paired_scores[i];
    }, 0, 1, max_multimaps, rng, [&](size_t alignment_num) {
        // This alignment makes it
        // Called in score order

        pair<pair<size_t, size_t>, pair<size_t, size_t>> index_pair = paired_alignments[alignment_num];


        // Remember the score at its rank
        scores.emplace_back(paired_scores[alignment_num]);
        distances.emplace_back(fragment_distances[alignment_num]);
        types.emplace_back(pair_types[alignment_num]);
        better_cluster_count_by_mappings.emplace_back(better_cluster_count_by_pairs[alignment_num]);
        // Remember the output alignment
        mappings.first.emplace_back(alignments[index_pair.first.first].first[index_pair.first.second]);
        mappings.second.emplace_back(alignments[index_pair.second.first].second[index_pair.second.second]);

        if (mappings.first.size() == 1 && found_pair) {
            //If this is the best pair of alignments that we're going to return and we didn't attempt rescue,
            //get the group scores for mapq

            //Get the scores of this pair
            scores_group_1.push_back(paired_scores[alignment_num]);
            scores_group_2.push_back(paired_scores[alignment_num]);

            //The indices (into paired_alignments) of pairs with the same first read as this
            vector<size_t>& alignment_group_1 = alignment_groups[index_pair.first.first].first[index_pair.first.second];
            //And second read
            vector<size_t>& alignment_group_2 = alignment_groups[index_pair.second.first].second[index_pair.second.second];

            for (size_t other_alignment_num : alignment_group_1) {
                if (other_alignment_num != alignment_num) {
                    scores_group_1.push_back(paired_scores[other_alignment_num]);
                }
            }
            for (size_t other_alignment_num : alignment_group_2) {
                if (other_alignment_num != alignment_num) {
                    scores_group_2.push_back(paired_scores[other_alignment_num]);
                }
            }
        }



        // Flip aln2 back to input orientation
        reverse_complement_alignment_in_place(&mappings.second.back(), [&](vg::id_t node_id) {
            return gbwt_graph.get_length(gbwt_graph.get_handle(node_id));
        });
        if (mappings.first.size() > 1) {
            mappings.first.back().set_is_secondary(true);
            mappings.second.back().set_is_secondary(true);
        }

#ifdef print_minimizer_table
        mapping_was_rescued.emplace_back(alignment_was_rescued[alignment_num]);
        pair_indices.push_back(index_pair);
#endif

        if (track_provenance) {
            // Tell the funnel
            funnels[0].pass("max-multimaps", alignment_num);
            funnels[0].project(alignment_num);
            funnels[0].score(funnels[0].latest(), scores.back());
            funnels[1].pass("max-multimaps", alignment_num);
            funnels[1].project(alignment_num);
            funnels[1].score(funnels[1].latest(), scores.back());
        }

        return true;
    }, [&](size_t alignment_num) {
        // We already have enough alignments, although this one has a good score

        // Remember the score at its rank anyway
        scores.emplace_back(paired_scores[alignment_num]);
        distances.emplace_back(fragment_distances[alignment_num]);
        types.emplace_back(pair_types[alignment_num]);
        better_cluster_count_by_mappings.emplace_back(better_cluster_count_by_pairs[alignment_num]);


#ifdef print_minimizer_table
        pair<pair<size_t, size_t>, pair<size_t, size_t>> index_pair = paired_alignments[alignment_num];
        pair_indices.push_back(index_pair);
#endif
        if (track_provenance) {
            funnels[0].fail("max-multimaps", alignment_num);
            funnels[1].fail("max-multimaps", alignment_num);
        }
    }, [&](size_t alignment_num) {
        // This alignment does not have a sufficiently good score
        // Score threshold is 0; this should never happen
        assert(false);
    });

    if (track_provenance) {
        funnels[0].substage("mapq");
        funnels[1].substage("mapq");
    }


    // Compute raw explored caps (with 2.0 scaling, like for single-end) and raw group caps.
    // Non-capping caps stay at infinity.
    vector<double> mapq_explored_caps(2, std::numeric_limits<float>::infinity());
    vector<double> mapq_score_groups(2, std::numeric_limits<float>::infinity());
    // We also have one fragment_cluster_cap across both ends.
    double fragment_cluster_cap = std::numeric_limits<float>::infinity();
    // And one base uncapped MAPQ
    double uncapped_mapq = 0;
    double new_cluster_cap = numeric_limits<double>::infinity();

    // Store multiplicities, if we fill them in
    vector<double> paired_multiplicities;

    if (mappings.first.empty()) {
        //If we didn't get an alignment, return empty alignments
        mappings.first.emplace_back(aln1);
        mappings.second.emplace_back(aln2);

        // Flip aln2 back to input orientation
        reverse_complement_alignment_in_place(&mappings.second.back(), [&](vg::id_t node_id) {
                return gbwt_graph.get_length(gbwt_graph.get_handle(node_id));
                });

        mappings.first.back().clear_refpos();
        mappings.first.back().clear_path();
        mappings.first.back().set_score(0);
        mappings.first.back().set_identity(0);
        mappings.first.back().set_mapping_quality(0);

        mappings.second.back().clear_refpos();
        mappings.second.back().clear_path();
        mappings.second.back().set_score(0);
        mappings.second.back().set_identity(0);
        mappings.second.back().set_mapping_quality(0);
#ifdef print_minimizer_table
        mapping_was_rescued.emplace_back(false, false);
        pair_indices.emplace_back(make_pair(std::numeric_limits<size_t>::infinity(), std::numeric_limits<size_t>::infinity()),
                        make_pair(std::numeric_limits<size_t>::infinity(), std::numeric_limits<size_t>::infinity()));
#endif

    } else {

        if (show_work) {
            #pragma omp critical (cerr)
            {
                cerr << log_name() << "For scores";
                for (auto& score : scores) cerr << " " << score << ":" << endl;
            }
        }

        //Get the multiplicities for mapq calculation
        //We're only using multiplicities if the alignments were rescued
        double estimated_multiplicity_from_1 = unpaired_count_1 > 0 ? (double) unpaired_count_1 / min(rescued_count_1, max_rescue_attempts) : 1.0;
        double estimated_multiplicity_from_2 = unpaired_count_2 > 0 ? (double) unpaired_count_2 / min(rescued_count_2, max_rescue_attempts) : 1.0;
        bool all_rescued = true;
        for (PairType type : types) {
            switch (type){
                case paired:
                    paired_multiplicities.push_back(1.0);
                    all_rescued=false;
                case unpaired:
                    paired_multiplicities.push_back(1.0);
                case rescued_from_first:
                    paired_multiplicities.push_back(estimated_multiplicity_from_1);
                case rescued_from_second:
                    paired_multiplicities.push_back(estimated_multiplicity_from_2);
            }
        }
        const vector<double>* multiplicities = all_rescued ? &paired_multiplicities : nullptr;
        // Compute base MAPQ if not unmapped. Otherwise use 0 instead of the 50% this would give us.
        // If all of the alignment pairs were found with rescue, use the multiplicities to determine mapq
        // Use exact mapping quality
        uncapped_mapq = scores[0] == 0 ? 0 :
            get_regular_aligner()->compute_max_mapping_quality(scores, false, multiplicities);

        //Cap mapq at 1 - 1 / # equivalent or better fragment clusters, including self
        if (better_cluster_count_by_mappings.front() > 1) {
            // TODO: why is this a sensible cap?
            fragment_cluster_cap = prob_to_phred(1.0 - (1.0 / (double) better_cluster_count_by_mappings.front()));
            // Leave zeros in here and don't round.
        }

        //If one alignment was duplicated in other pairs, cap the mapq for that alignment at the mapq
        //of the group of duplicated alignments. Always compute this even if not quite sensible.
        mapq_score_groups[0] = get_regular_aligner()->compute_max_mapping_quality(scores_group_1, false);
        mapq_score_groups[1] = get_regular_aligner()->compute_max_mapping_quality(scores_group_2, false);

        for (auto read_num : {0, 1}) {
            // For each fragment

            // Find the source read
            auto& aln = read_num == 0 ? aln1 : aln2;

            vector<size_t> explored_minimizers;
            for (size_t i = 0; i < minimizers_by_read[read_num].size(); i++) {
                if (minimizer_explored_by_read[read_num].contains(i)) {
                    explored_minimizers.push_back(i);
                }
            }
            // Compute exploration cap on MAPQ. TODO: avoid needing to pass as much stuff along.
            double mapq_explored_cap =  faster_cap(minimizers_by_read[read_num], explored_minimizers, aln.sequence(), aln.quality());

            mapq_explored_caps[read_num] = mapq_explored_cap;

            // Remember the caps
            auto& to_annotate = (read_num == 0 ? mappings.first : mappings.second).front();
            set_annotation(to_annotate, "mapq_explored_cap", mapq_explored_cap);
            set_annotation(to_annotate, "mapq_score_group", mapq_score_groups[read_num]);
        }

        // Have a function to transform interesting cap values to uncapped.
        auto preprocess_cap = [&](double cap) {
            return (cap != -numeric_limits<double>::infinity()) ? cap : numeric_limits<double>::infinity();
        };

        for (auto read_num : {0, 1}) {
            // For each fragment

            // Compute the overall cap for just this read, now that the individual cap components are filled in for both reads.
            double escape_bonus = uncapped_mapq < std::numeric_limits<int32_t>::max() ? 1.0 : 2.0;
            double mapq_cap = std::min(fragment_cluster_cap, ((mapq_explored_caps[0] + mapq_explored_caps[1])*escape_bonus) );

            //TODO: How to cap mapq when the reads were unpaired
            if (types.front() == unpaired) {
                //If this pair came from two different fragment cluster, then cap mapq at the mapq
                //from only unpaired alignments of this read
                mapq_cap = std::min(mapq_cap, (double)get_regular_aligner()->compute_max_mapping_quality(unpaired_scores[read_num], false));
            }

            // Find the MAPQ to cap
            double read_mapq = uncapped_mapq;

            // Remember the uncapped MAPQ
            auto& to_annotate = (read_num == 0 ? mappings.first : mappings.second).front();
            set_annotation(to_annotate, "mapq_uncapped", read_mapq);
            // And the cap we actually applied (possibly from the pair partner)
            set_annotation(to_annotate, "mapq_applied_cap", mapq_cap);

            // Apply the cap, and limit to 0-60
            double capped_mapq = min(mapq_cap, read_mapq);
            if (distances.front() == std::numeric_limits<int64_t>::max()) {
                //If the two reads are not reachable, lower cap
                capped_mapq = capped_mapq / 2.0;
            }
            read_mapq = max(min(capped_mapq, 120.0) / 2.0, 0.0);

            // Save the MAPQ
            to_annotate.set_mapping_quality(read_mapq);

            if (show_work) {
                #pragma omp critical (cerr)
                {
                    cerr << log_name() << "MAPQ for read " << read_num << " is " << read_mapq << ", was " << uncapped_mapq
                        << " capped by fragment cluster cap " << fragment_cluster_cap
                        << ", score group cap " << (mapq_score_groups[read_num] / 2.0)
                        << ", combined explored cap " << ((mapq_explored_caps[0] + mapq_explored_caps[1]) / 2.0)  << endl;
                }
            }
        }

        //Annotate top pair with its fragment distance, fragment length distrubution, and secondary scores
        set_annotation(mappings.first.front(), "fragment_length", distance_to_annotation(distances.front()));
        set_annotation(mappings.second.front(), "fragment_length", distance_to_annotation(distances.front()));
        bool properly_paired = distances.front() == std::numeric_limits<int64_t>::max() ? false :
            (std::abs(distances.front()-fragment_length_distr.mean()) <= 6.0*fragment_length_distr.std_dev()) ;
        set_annotation(mappings.first.front(), "proper_pair", properly_paired);
        set_annotation(mappings.second.front(), "proper_pair", properly_paired);

        string distribution = "-I " + to_string(fragment_length_distr.mean()) + " -D " + to_string(fragment_length_distr.std_dev());
        set_annotation(mappings.first.front(),"fragment_length_distribution", distribution);
        set_annotation(mappings.second.front(),"fragment_length_distribution", distribution);
        set_annotation(mappings.first.front(),"secondary_scores", scores);
        set_annotation(mappings.second.front(),"secondary_scores", scores);

    }

    // Make sure pair partners reference each other
    pair_all(mappings);

    if (track_provenance) {
        funnels[0].substage_stop();
        funnels[1].substage_stop();
    }

    // Stop this alignment
    funnels[0].stop();
    funnels[1].stop();

    // Annotate with whatever's in the funnel.
    funnels[0].annotate_mapped_alignment(mappings.first[0], track_correctness);
    funnels[1].annotate_mapped_alignment(mappings.second[0], track_correctness);

    if (track_provenance) {
        if (track_correctness) {
            annotate_with_minimizer_statistics(mappings.first[0], minimizers_by_read[0], seeds_by_read[0], funnels[0]);
            annotate_with_minimizer_statistics(mappings.second[0], minimizers_by_read[1], seeds_by_read[1], funnels[1]);
        }
        // Annotate with parameters used for the filters.
        set_annotation(mappings.first[0] , "param_hit-cap", (double) hit_cap);
        set_annotation(mappings.first[0] , "param_hard-hit-cap", (double) hard_hit_cap);
        set_annotation(mappings.first[0] , "param_score-fraction", (double) minimizer_score_fraction);
        set_annotation(mappings.first[0] , "param_max-extensions", (double) max_extensions);
        set_annotation(mappings.first[0] , "param_max-alignments", (double) max_alignments);
        set_annotation(mappings.first[0] , "param_cluster-score", (double) cluster_score_threshold);
        set_annotation(mappings.first[0] , "param_cluster-coverage", (double) cluster_coverage_threshold);
        set_annotation(mappings.first[0] , "param_extension-set", (double) extension_set_score_threshold);
        set_annotation(mappings.first[0] , "param_max-multimaps", (double) max_multimaps);
        set_annotation(mappings.first[0] , "param_max-rescue-attempts", (double) max_rescue_attempts);
        set_annotation(mappings.second[0], "param_hit-cap", (double) hit_cap);
        set_annotation(mappings.second[0], "param_hard-hit-cap", (double) hard_hit_cap);
        set_annotation(mappings.second[0], "param_score-fraction", (double) minimizer_score_fraction);
        set_annotation(mappings.second[0], "param_max-extensions", (double) max_extensions);
        set_annotation(mappings.second[0], "param_max-alignments", (double) max_alignments);
        set_annotation(mappings.second[0], "param_cluster-score", (double) cluster_score_threshold);
        set_annotation(mappings.second[0], "param_cluster-coverage", (double) cluster_coverage_threshold);
        set_annotation(mappings.second[0], "param_extension-set", (double) extension_set_score_threshold);
        set_annotation(mappings.second[0], "param_max-multimaps", (double) max_multimaps);
        set_annotation(mappings.second[0] , "param_max-rescue-attempts", (double) max_rescue_attempts);

    }

#ifdef print_minimizer_table

    if (distances.size() == 0) {
        distances.emplace_back(0);
    }
    cerr << aln1.sequence() << "\t";
    for (char c : aln1.quality()) {
        cerr << (char)(c+33);
    }
    cerr << "\t" << max_fragment_num << "\t" << mapping_was_rescued[0].first << "\t" << mapping_was_rescued[0].second
         << "\t" << distances.front();
    for (size_t i = 0 ; i < minimizers_by_read[0].size() ; i++) {
        auto& minimizer = minimizers_by_read[0][i];
        cerr << "\t"
             << minimizer.value.key.decode(minimizer.length) << "\t"
             << minimizer.forward_offset() << "\t"
             << minimizer.agglomeration_start << "\t"
             << minimizer.agglomeration_length << "\t"
             << minimizer.hits << "\t"
             << minimizer_explored_by_read[0].contains(i);
         if (minimizer_explored_by_read[0].contains(i)) {
             assert(minimizer.hits<=hard_hit_cap) ;
         }
    }
    cerr << "\t" << uncapped_mapq << "\t" << fragment_cluster_cap << "\t" << mapq_score_groups[0] << "\t"
         << mapq_explored_caps[0] << "\t" << new_cluster_cap << "\t" << mappings.first.front().mapping_quality() << "\t";
    for (size_t i = 0 ; i < scores.size() ; i++) {
        pair<pair<size_t, size_t>, pair<size_t, size_t>> indices = pair_indices[i];
        Alignment& aln_1 = alignments[indices.first.first].first[indices.first.second];
        Alignment& aln_2 = alignments[indices.second.first].second[indices.second.second];

        int64_t dist = distances[i];
        assert(dist == distance_between(aln_1, aln_2));

        assert(scores[i] == score_alignment_pair(aln_1, aln_2, dist));

        double multiplicity = paired_multiplicities.size() == scores.size() ? paired_multiplicities[i] : 1.0;

        cerr << aln_1.score() << ","
             << aln_2.score() << ","
             << multiplicity << ","
             << scores[i] << ";";
    }


    if (track_correctness) {
        cerr << "\t" << funnels[0].last_correct_stage() << endl;
    } else {
        cerr << "\t?" << endl;
    }

    cerr << aln2.sequence() << "\t";
    for (char c : aln2.quality()) {
        cerr << (char)(c+33);
    }
    cerr << "\t" << max_fragment_num << "\t" << mapping_was_rescued[0].second << "\t" << mapping_was_rescued[0].first
         << "\t" << distances.front();
    for (size_t i = 0 ; i < minimizers_by_read[1].size() ; i++) {
        auto& minimizer = minimizers_by_read[1][i];
        cerr << "\t"
             << minimizer.value.key.decode(minimizer.length) << "\t"
             << minimizer.forward_offset() << "\t"
             << minimizer.agglomeration_start << "\t"
             << minimizer.agglomeration_length << "\t"
             << minimizer.hits << "\t"
             << minimizer_explored_by_read[1].contains(i);
         if (minimizer_explored_by_read[1].contains(i)) {
             assert(minimizer.hits<=hard_hit_cap) ;
         }
    }
    cerr << "\t" << uncapped_mapq << "\t" << fragment_cluster_cap << "\t" << mapq_score_groups[1] << "\t"
         << mapq_explored_caps[1] << "\t" << new_cluster_cap << "\t" << mappings.second.front().mapping_quality() << "\t";

    for (size_t i = 0 ; i < scores.size() ; i++) {
        pair<pair<size_t, size_t>, pair<size_t, size_t>> indices = pair_indices[i];
        Alignment& aln_1 = alignments[indices.first.first].first[indices.first.second];
        Alignment& aln_2 = alignments[indices.second.first].second[indices.second.second];

        int64_t dist = distances[i];
        assert(dist == distance_between(aln_1, aln_2));

        assert(scores[i] == score_alignment_pair(aln_1, aln_2, dist));

        double multiplicity = paired_multiplicities.size() == scores.size() ? paired_multiplicities[i] : 1.0;

        cerr << aln_1.score() << ","
             << aln_2.score() << ","
             << multiplicity << ","
             << scores[i] << ";";
    }

    if (track_correctness) {
        cerr << "\t" << funnels[1].last_correct_stage() << endl;
    } else {
        cerr << "\t?" << endl;
    }
#endif

    if (track_provenance && show_work) {
        // Dump the funnel info graph.
        #pragma omp critical (cerr)
        {
            funnels[0].to_dot(cerr);
            funnels[1].to_dot(cerr);
        }
    }

    // Ship out all the aligned alignments
    return mappings;
}

//-----------------------------------------------------------------------------

double MinimizerMapper::faster_cap(const vector<Minimizer>& minimizers, vector<size_t>& minimizers_explored,
    const string& sequence, const string& quality_bytes) {

    // TODO: Maybe we should to something smarter if we do not have base qualities.
    if (quality_bytes.empty()) {
        return numeric_limits<double>::infinity();
    }

    // Sort minimizer subset so we go through minimizers in increasing order of start position
    std::sort(minimizers_explored.begin(), minimizers_explored.end(), [&](size_t a, size_t b) {
        // Return true if a must come before b, and false otherwise
        return minimizers[a].forward_offset() < minimizers[b].forward_offset();
    });
#ifdef debug
    cerr << "Sorted " << minimizers_explored.size() << " minimizers" << endl;
#endif

#ifdef debug
    cerr << "Explored minimizers:" << endl;
    dump_debug_minimizers(minimizers, sequence, &minimizers_explored);
#endif

    // Make a DP table holding the log10 probability of having an error disrupt each minimizer.
    // Entry i+1 is log prob of mutating minimizers 0, 1, 2, ..., i.
    // Make sure to have an extra field at the end to support this.
    // Initialize with -inf for unfilled.
    vector<double> c(minimizers_explored.size() + 1, -numeric_limits<double>::infinity());
    c[0] = 0.0;

    for_each_agglomeration_interval(minimizers, sequence, quality_bytes, minimizers_explored, [&](size_t left, size_t right, size_t bottom, size_t top) {
        // For each overlap range in the agglomerations

#ifdef debug
        cerr << "Consider overlap range " << left << " to " << right << " in minimizer ranks " << bottom << " to " << top << endl;
        cerr << "log10prob for bottom: " << c[bottom] << endl;
#endif

        // Calculate the probability of a disruption here
        double p_here = get_log10_prob_of_disruption_in_interval(minimizers, sequence, quality_bytes,
            minimizers_explored.begin() + bottom, minimizers_explored.begin() + top, left, right);

#ifdef debug
        cerr << "log10prob for here: " << p_here << endl;
#endif

        // Calculate prob of all intervals up to top being disrupted
        double p = c[bottom] + p_here;

#ifdef debug
        cerr << "log10prob overall: " << p << endl;
#endif

        for (size_t i = bottom + 1; i < top + 1; i++) {
            // Replace min-prob for minimizers in the interval
            if (c[i] < p) {
#ifdef debug
                cerr << "\tBeats " << c[i] << " at rank " << i-1 << endl;
#endif
                c[i] = p;
            } else {
#ifdef debug
                cerr << "\tBeaten by " << c[i] << " at rank " << i-1 << endl;
#endif
            }
        }
    });

#ifdef debug
    cerr << "log10prob after all minimizers is " << c.back() << endl;
#endif

    assert(!isinf(c.back()));
    // Conver to Phred.
    double result = -c.back() * 10;
    return result;
}

void MinimizerMapper::for_each_agglomeration_interval(const vector<Minimizer>& minimizers,
    const string& sequence, const string& quality_bytes,
    const vector<size_t>& minimizer_indices,
    const function<void(size_t, size_t, size_t, size_t)>& iteratee) {

    if (minimizer_indices.empty()) {
        // Handle no item case
        return;
    }

    // Items currently being iterated over
    list<const Minimizer*> stack = {&minimizers[minimizer_indices.front()]};
    // The left end of an item interval
    size_t left = stack.front()->agglomeration_start;
    // The index of the first item in the interval in the sequence of selected items
    size_t bottom = 0;

    // Emit all intervals that precede a given point "right"
    auto emit_preceding_intervals = [&](size_t right) {
        while (left < right) {
            // Work out the end position of the top thing on the stack
            size_t stack_top_end = stack.front()->agglomeration_start + stack.front()->agglomeration_length;
            if (stack_top_end <= right) {
                // Case where the left-most item ends before the start of the new item
                iteratee(left, stack_top_end, bottom, bottom + stack.size());

                // If the stack contains only one item there is a gap between the item
                // and the new item, otherwise just shift to the end of the leftmost item
                left = stack.size() == 1 ? right : stack_top_end;

                bottom += 1;
                stack.pop_front();
            } else {
                // Case where the left-most item ends at or after the beginning of the new new item
                iteratee(left, right, bottom, bottom + stack.size());
                left = right;
            }
        }
    };

    for (auto it = minimizer_indices.begin() + 1; it != minimizer_indices.end(); ++it) {
        // For each item in turn
        auto& item = minimizers[*it];

        assert(stack.size() > 0);

        // For each new item we return all intervals that
        // precede its start
        emit_preceding_intervals(item.agglomeration_start);

        // Add the new item for the next loop
        stack.push_back(&item);
    }

    // Intervals of the remaining intervals on the stack
    emit_preceding_intervals(sequence.size());
}

double MinimizerMapper::get_log10_prob_of_disruption_in_interval(const vector<Minimizer>& minimizers,
    const string& sequence, const string& quality_bytes,
    const vector<size_t>::iterator& disrupt_begin, const vector<size_t>::iterator& disrupt_end,
    size_t left, size_t right) {

#ifdef debug
    cerr << "Compute log10 probability in interval " << left << "-" << right << endl;
#endif

    if (left == right) {
        // 0-length intervals need no disruption.
        return 0;
    }

    // We want an OR over all the columns, but some of the probabilities are tiny.
    // So instead of NOT(AND(NOT())), which also would assume independence the
    // way we calculate AND by multiplication, we just assume independence and
    // compute OR as (p1 + p2 - (p1 * p2)).
    // Start with the first column.
    double p = get_prob_of_disruption_in_column(minimizers, sequence, quality_bytes, disrupt_begin, disrupt_end, left);
#ifdef debug
    cerr << "\tProbability disrupted at column " << left << ": " << p << endl;
#endif
    for(size_t i = left + 1 ; i < right; i++) {
        // OR up probability of all the other columns
        double col_p = get_prob_of_disruption_in_column(minimizers, sequence, quality_bytes, disrupt_begin, disrupt_end, i);
#ifdef debug
        cerr << "\tProbability disrupted at column " << i << ": " << col_p << endl;
#endif
        p = (p + col_p - (p * col_p));
#ifdef debug
        cerr << "\tRunning OR of disrupted anywhere: " << p << endl;
#endif
    }

    // Convert to log10prob.
    return log10(p);

}

double MinimizerMapper::get_prob_of_disruption_in_column(const vector<Minimizer>& minimizers,
    const string& sequence, const string& quality_bytes,
    const vector<size_t>::iterator& disrupt_begin, const vector<size_t>::iterator& disrupt_end,
    size_t index) {

#ifdef debug
    cerr << "\tCompute probability at column " << index << endl;
#endif

    // Base cost is quality. Make sure to compute a non-integral answer.
    double p = phred_to_prob((uint8_t)quality_bytes[index]);
#ifdef debug
    cerr << "\t\tBase probability from quality: " << p << endl;
#endif
    for (auto it = disrupt_begin; it != disrupt_end; ++it) {
        // For each minimizer to disrupt
        auto& m = minimizers[*it];

#ifdef debug
        cerr << "\t\tRelative rank " << (it - disrupt_begin) << " is minimizer " << m.value.key.decode(m.length) << endl;
#endif

        if (!(m.forward_offset() <= index && index < m.forward_offset() + m.length)) {
            // Index is out of range of the minimizer itself. We're in the flank.
#ifdef debug
            cerr << "\t\t\tColumn " << index << " is in flank." << endl;
#endif
            // How many new possible minimizers would an error here create in this agglomeration,
            // to compete with its minimizer?
            // No more than one per position in a minimizer sequence.
            // No more than 1 per base from the start of the agglomeration to here, inclusive.
            // No more than 1 per base from here to the last base of the agglomeration, inclusive.
            size_t possible_minimizers = min((size_t) m.length,
                                             min(index - m.agglomeration_start + 1,
                                             (m.agglomeration_start + m.agglomeration_length) - index));

            // Account for at least one of them beating the minimizer.
            double any_beat_prob = prob_for_at_least_one(m.value.hash, possible_minimizers);

#ifdef debug
            cerr << "\t\t\tBeat hash " << m.value.hash << " at least 1 time in " << possible_minimizers << " gives probability: " << any_beat_prob << endl;
#endif

            p *= any_beat_prob;

            // TODO: handle N somehow??? It can occur outside the minimizer itself, here in the flank.
        }
#ifdef debug
        cerr << "\t\t\tRunning AND prob: " << p << endl;
#endif
    }

    return p;
}

//-----------------------------------------------------------------------------

void MinimizerMapper::attempt_rescue(const Alignment& aligned_read, Alignment& rescued_alignment, const std::vector<Minimizer>& minimizers, bool rescue_forward ) {

    // Get rid of the old path.
    rescued_alignment.clear_path();

    if (this->rescue_algorithm == rescue_none) { return; }

    // We are traversing the same small subgraph repeatedly, so it's better to use a cache.
    gbwtgraph::CachedGBWTGraph cached_graph(this->gbwt_graph);

    if (show_work) {
        #pragma omp critical (cerr)
        {
            cerr << log_name() << "Attempt rescue from: " << pb2json(aligned_read) << endl;
        }
    }

    // Find all nodes within a reasonable range from aligned_read.
    std::unordered_set<id_t> rescue_nodes;
    int64_t min_distance = max(0.0, fragment_length_distr.mean() - rescued_alignment.sequence().size() - rescue_subgraph_stdevs * fragment_length_distr.std_dev());
    int64_t max_distance = fragment_length_distr.mean() + rescue_subgraph_stdevs * fragment_length_distr.std_dev();
    distance_index.subgraph_in_range(aligned_read.path(), &cached_graph, min_distance, max_distance, rescue_nodes, rescue_forward);

    if (rescue_nodes.size() == 0) {
        //If the rescue subgraph is empty
        return;
    }

    // Remove node ids that do not exist in the GBWTGraph from the subgraph.
    // We may be using the distance index of the original graph, and nodes
    // not visited by any thread are missing from the GBWTGraph.
    for (auto iter = rescue_nodes.begin(); iter != rescue_nodes.end(); ) {
        if (!cached_graph.has_node(*iter)) {
            iter = rescue_nodes.erase(iter);
        } else {
            ++iter;
        }
    }

    // Find all seeds in the subgraph and try to get a full-length extension.
    GaplessExtender::cluster_type seeds = this->seeds_in_subgraph(minimizers, rescue_nodes);
    if (seeds.size() > this->rescue_seed_limit) {
        return;
    }
    std::vector<GaplessExtension> extensions = this->extender.extend(seeds, rescued_alignment.sequence(), &cached_graph);

    // If we have a full-length extension, use it as the rescued alignment.
    if (GaplessExtender::full_length_extensions(extensions)) {
        this->extension_to_alignment(extensions.front(), rescued_alignment);
        return;
    }

    // The haplotype-based algorithm is a special case.
    if (this->rescue_algorithm == rescue_haplotypes) {
        // Find and unfold the local haplotypes in the subgraph.
        std::vector<std::vector<handle_t>> haplotype_paths;
        bdsg::HashGraph align_graph;
        this->extender.unfold_haplotypes(rescue_nodes, haplotype_paths, align_graph);

        size_t rescue_subgraph_bases = align_graph.get_total_length();
        if (rescue_subgraph_bases * rescued_alignment.sequence().size() > max_dozeu_cells) {
            if (!warned_about_rescue_size.test_and_set()) {
                cerr << "warning[vg::giraffe]: Refusing to perform too-large rescue alignment of "
                    << rescued_alignment.sequence().size() << " bp against "
                    << rescue_subgraph_bases << " bp haplotype subgraph for read " << rescued_alignment.name()
                    << " which would use more than " << max_dozeu_cells
                    << " cells and might exhaust Dozeu's allocator; suppressing further warnings." << endl;
            }
            return;
        }

        // Align to the subgraph.
        size_t gap_limit = this->get_regular_aligner()->longest_detectable_gap(rescued_alignment);
        this->get_regular_aligner()->align_xdrop(rescued_alignment, align_graph,
                                                 std::vector<MaximalExactMatch>(), false, gap_limit);
        this->fix_dozeu_score(rescued_alignment, align_graph, std::vector<handle_t>());

        // Get the corresponding alignment to the original graph.
        this->extender.transform_alignment(rescued_alignment, haplotype_paths);
        return;
    }

    // Determine the best extension.
    size_t best = extensions.size();
    for (size_t i = 0; i < extensions.size(); i++) {
        if (best >= extensions.size() || extensions[i].score > extensions[best].score) {
            best = i;
        }
    }

    // Use the best extension as a seed for dozeu.
    // Also ensure that the entire extension is in the subgraph.
    std::vector<MaximalExactMatch> dozeu_seed;
    if (best < extensions.size()) {
        const GaplessExtension& extension = extensions[best];
        for (handle_t handle : extension.path) {
            rescue_nodes.insert(cached_graph.get_id(handle));
        }
        dozeu_seed.emplace_back();
        dozeu_seed.back().begin = rescued_alignment.sequence().begin() + extension.read_interval.first;
        dozeu_seed.back().end = rescued_alignment.sequence().begin() + extension.read_interval.second;
        nid_t id = cached_graph.get_id(extension.path.front());
        bool is_reverse = cached_graph.get_is_reverse(extension.path.front());
        gcsa::node_type node = gcsa::Node::encode(id, extension.offset, is_reverse);
        dozeu_seed.back().nodes.push_back(node);
    }

    // GSSW and dozeu assume that the graph is a DAG.
    std::vector<handle_t> topological_order = gbwtgraph::topological_order(cached_graph, rescue_nodes);
    if (!topological_order.empty()) {

        size_t rescue_subgraph_bases = 0;
        for (auto& h : topological_order) {
            rescue_subgraph_bases += cached_graph.get_length(h);
        }
        if (rescue_subgraph_bases * rescued_alignment.sequence().size() > max_dozeu_cells) {
            if (!warned_about_rescue_size.test_and_set()) {
                cerr << "warning[vg::giraffe]: Refusing to perform too-large rescue alignment of "
                    << rescued_alignment.sequence().size() << " bp against "
                    << rescue_subgraph_bases << " bp ordered subgraph for read " << rescued_alignment.name()
                    << " which would use more than " << max_dozeu_cells
                    << " cells and might exhaust Dozeu's allocator; suppressing further warnings." << endl;
            }
            return;
        }

        if (rescue_algorithm == rescue_dozeu) {
            size_t gap_limit = this->get_regular_aligner()->longest_detectable_gap(rescued_alignment);
            get_regular_aligner()->align_xdrop(rescued_alignment, cached_graph, topological_order,
                                               dozeu_seed, false, gap_limit);
            this->fix_dozeu_score(rescued_alignment, cached_graph, topological_order);
        } else {
            get_regular_aligner()->align(rescued_alignment, cached_graph, topological_order);
        }
        return;
    }

    // Build a subgraph overlay.
    SubHandleGraph sub_graph(&cached_graph);
    for (id_t id : rescue_nodes) {
        sub_graph.add_handle(cached_graph.get_handle(id));
    }

    // Create an overlay where each strand is a separate node.
    StrandSplitGraph split_graph(&sub_graph);

    // Dagify the subgraph.
    bdsg::HashGraph dagified;
    std::unordered_map<id_t, id_t> dagify_trans =
        handlealgs::dagify(&split_graph, &dagified, rescued_alignment.sequence().size());

    size_t rescue_subgraph_bases = dagified.get_total_length();
    if (rescue_subgraph_bases * rescued_alignment.sequence().size() > max_dozeu_cells) {
        if (!warned_about_rescue_size.test_and_set()) {
            cerr << "warning[vg::giraffe]: Refusing to perform too-large rescue alignment of "
                << rescued_alignment.sequence().size() << " bp against "
                << rescue_subgraph_bases << " bp dagified subgraph for read " << rescued_alignment.name()
                << " which would use more than " << max_dozeu_cells
                << " cells and might exhaust Dozeu's allocator; suppressing further warnings." << endl;
        }
        return;
    }

    // Align to the subgraph.
    // TODO: Map the seed to the dagified subgraph.
    if (this->rescue_algorithm == rescue_dozeu) {
        size_t gap_limit = this->get_regular_aligner()->longest_detectable_gap(rescued_alignment);
        get_regular_aligner()->align_xdrop(rescued_alignment, dagified, std::vector<MaximalExactMatch>(), false, gap_limit);
        this->fix_dozeu_score(rescued_alignment, dagified, std::vector<handle_t>());
    } else if (this->rescue_algorithm == rescue_gssw) {
        get_regular_aligner()->align(rescued_alignment, dagified, true);
    }

    // Map the alignment back to the original graph.
    Path& path = *(rescued_alignment.mutable_path());
    for (size_t i = 0; i < path.mapping_size(); i++) {
        Position& pos = *(path.mutable_mapping(i)->mutable_position());
        id_t id = dagify_trans[pos.node_id()];
        handle_t handle = split_graph.get_underlying_handle(split_graph.get_handle(id));
        pos.set_node_id(sub_graph.get_id(handle));
        pos.set_is_reverse(sub_graph.get_is_reverse(handle));
    }

    if (show_work) {
        #pragma omp critical (cerr)
        {
            cerr << log_name() << "Rescue result: " << pb2json(rescued_alignment) << endl;
        }
    }
}

GaplessExtender::cluster_type MinimizerMapper::seeds_in_subgraph(const std::vector<Minimizer>& minimizers,
                                                                 const std::unordered_set<id_t>& subgraph) const {
    std::vector<id_t> sorted_ids(subgraph.begin(), subgraph.end());
    std::sort(sorted_ids.begin(), sorted_ids.end());
    GaplessExtender::cluster_type result;
    for (const Minimizer& minimizer : minimizers) {
        gbwtgraph::hits_in_subgraph(minimizer.hits, minimizer.occs, sorted_ids, [&](pos_t pos, gbwtgraph::payload_type) {
            if (minimizer.value.is_reverse) {
                size_t node_length = this->gbwt_graph.get_length(this->gbwt_graph.get_handle(id(pos)));
                pos = reverse_base_pos(pos, node_length);
            }
            result.insert(GaplessExtender::to_seed(pos, minimizer.value.offset));
        });
    }
    return result;
}

void MinimizerMapper::fix_dozeu_score(Alignment& rescued_alignment, const HandleGraph& rescue_graph,
                                      const std::vector<handle_t>& topological_order) const {

    const Aligner* aligner = this->get_regular_aligner();
    int32_t score = aligner->score_contiguous_alignment(rescued_alignment);
    if (score > 0) {
        rescued_alignment.set_score(score);
    } else {
        rescued_alignment.clear_path();
        if (topological_order.empty()) {
            aligner->align(rescued_alignment, rescue_graph, true);
        } else {
            aligner->align(rescued_alignment, rescue_graph, topological_order);
        }
    }
}

//-----------------------------------------------------------------------------

int64_t MinimizerMapper::distance_between(const Alignment& aln1, const Alignment& aln2) {
    assert(aln1.path().mapping_size() != 0);
    assert(aln2.path().mapping_size() != 0);

    pos_t pos1 = initial_position(aln1.path());
    pos_t pos2 = final_position(aln2.path());

    int64_t min_dist = distance_index.min_distance(pos1, pos2);
    return min_dist == -1 ? numeric_limits<int64_t>::max() : min_dist;
}

void MinimizerMapper::extension_to_alignment(const GaplessExtension& extension, Alignment& alignment) const {
    *(alignment.mutable_path()) = extension.to_path(this->gbwt_graph, alignment.sequence());
    alignment.set_score(extension.score);
    double identity = 0.0;
    if (!alignment.sequence().empty()) {
        size_t len = alignment.sequence().length();
        identity = (len - extension.mismatches()) / static_cast<double>(len);
    }
    alignment.set_identity(identity);
}

//-----------------------------------------------------------------------------

std::vector<MinimizerMapper::Minimizer> MinimizerMapper::find_minimizers(const std::string& sequence, Funnel& funnel) const {

    if (this->track_provenance) {
        // Start the minimizer finding stage
        funnel.stage("minimizer");
    }

    std::vector<Minimizer> result;
    double base_score = 1.0 + std::log(this->hard_hit_cap);
    // Get minimizers and their window agglomeration starts and lengths
    // Starts and lengths are all 0 if we are using syncmers.
    vector<tuple<gbwtgraph::DefaultMinimizerIndex::minimizer_type, size_t, size_t>> minimizers =
        this->minimizer_index.minimizer_regions(sequence);
    for (auto& m : minimizers) {
        double score = 0.0;
        auto hits = this->minimizer_index.count_and_find(get<0>(m));
        if (hits.first > 0) {
            if (hits.first <= this->hard_hit_cap) {
                score = base_score - std::log(hits.first);
            } else {
                score = 1.0;
            }
        }

        // Length of the match from this minimizer or syncmer
        int32_t match_length = (int32_t) minimizer_index.k();
        // Number of candidate kmers that this minimizer is minimal of
        int32_t candidate_count = this->minimizer_index.uses_syncmers() ? 1 : (int32_t) minimizer_index.w();

        auto& value = std::get<0>(m);
        size_t agglomeration_start = std::get<1>(m);
        size_t agglomeration_length = std::get<2>(m);
        if (this->minimizer_index.uses_syncmers()) {
            // The index says the start and length are 0. Really they should be where the k-mer is.
            // So start where the k-mer is on the forward strand
            agglomeration_start = value.is_reverse ? (value.offset - (match_length - 1)) : value.offset;
            // And run for the k-mer length
            agglomeration_length = match_length;
        }

        result.push_back({ value, agglomeration_start, agglomeration_length, hits.first, hits.second,
                            match_length, candidate_count, score });
    }
    std::sort(result.begin(), result.end());

    if (this->track_provenance) {
        // Record how many we found, as new lines.
        funnel.introduce(result.size());
    }

    return result;
}

std::vector<MinimizerMapper::Seed> MinimizerMapper::find_seeds(const std::vector<Minimizer>& minimizers, const Alignment& aln, Funnel& funnel) const {

    if (this->track_provenance) {
        // Start the minimizer locating stage
        funnel.stage("seed");
    }

    // One of the filters accepts minimizers until selected_score reaches target_score.
    double base_target_score = 0.0;
    for (const Minimizer& minimizer : minimizers) {
        base_target_score += minimizer.score;
    }
    double target_score = (base_target_score * this->minimizer_score_fraction) + 0.000001;
    double selected_score = 0.0;

    // We group all all occurrences of the same minimizer in the read together
    // and either take all of them (if the total number of hits is low enough)
    // or skip all of them. Such minimizers are expensive to process, because
    // they tend to have many hits and each hit in the graph is matched with
    // each occurrence in the read.
    bool took_last = false;
    size_t start = 0, limit = 0;
    size_t run_hits = 0;
    size_t num_unique_min = 0;

    if (show_work) {
        #pragma omp critical (cerr)
        {
            std::cerr << log_name() << "All minimizers:" << std::endl;
            dump_debug_minimizers(minimizers, aln.sequence());
        }
    }



    // if (exclude_overlapping_min) {
      // fprintf(stderr, "selected exclude_overlapping_min: %d\n", exclude_overlapping_min);
    // } else {
      // fprintf(stderr, "did not select exclude_overlapping_min: %d\n", exclude_overlapping_min);
    // }

    size_t read_len = aln.sequence().size();
    std::vector<bool> read_bit_vector (read_len, false);    // bit vector the length of the read


    // Select the minimizers we use for seeds.
    size_t rejected_count = 0;
    std::vector<Seed> seeds;
    // Flag whether each minimizer in the read was located or not, for MAPQ capping.
    // We ignore minimizers with no hits (count them as not located), because
    // they would have to be created in the read no matter where we say it came
    // from, and because adding more of them should lower the MAPQ cap, whereas
    // locating more of the minimizers that are present and letting them pass
    // to the enxt stage should raise the cap.
    for (size_t i = 0; i < minimizers.size(); i++) {
        if (this->track_provenance) {
            // Say we're working on it
            funnel.processing_input(i);
        }

        // Find the next run of identical minimizers.
        if (i >= limit) {
            start = i; limit = i + 1;
            run_hits = minimizers[i].hits;
            for (size_t j = i + 1; j < minimizers.size() && minimizers[j].value.key == minimizers[i].value.key; j++) {
                limit++;
                run_hits += minimizers[j].hits;
            }
        }

        // Select the minimizer if it is informative enough or if the total score
        // of the selected minimizers is not high enough.
        const Minimizer& minimizer = minimizers[i];

        // minimizer information
        int32_t min_len = minimizer.length;
        size_t min_start_index = minimizer.agglomeration_start; // start base of the first window

        bool overlapping = false;
        if (exclude_overlapping_min &&
           (read_bit_vector[min_start_index] || read_bit_vector[min_start_index + min_len])) {
            overlapping = true;
        }

        if (minimizer.hits == 0) {
            // A minimizer with no hits can't go on.
            took_last = false;
            // We do not treat it as located for MAPQ capping purposes.
            if (this->track_provenance) {
                funnel.fail("any-hits", i);
            }

        } else if (  // passes reads
              (minimizer.hits <= this->hit_cap || 
                (run_hits <= this->hard_hit_cap && selected_score + minimizer.score <= target_score)) && 
              (num_unique_min < this->max_unique_min) &&
              (!overlapping) ||
              (took_last && i > start)
            ) {
            // We should keep this minimizer instance because it is
            // sufficiently rare, or we want it to make target_score, or it is
            // the same sequence as the previous minimizer which we also took.

            // increment the number of minimizers if taken and not same seq as prev
            if (!(took_last && i > start)) {
              num_unique_min += 1;
            }

            // set start and stop of minimizer as a reads
            if (exclude_overlapping_min) {
              int i;
              for (i=min_start_index; i<(min_start_index + min_len); i++) {
                read_bit_vector[i] = true;
              }
            }

            // Locate the hits.
            for (size_t j = 0; j < minimizer.hits; j++) {
                pos_t hit = gbwtgraph::Position::decode(minimizer.occs[j].pos);
                // Reverse the hits for a reverse minimizer
                if (minimizer.value.is_reverse) {
                    size_t node_length = this->gbwt_graph.get_length(this->gbwt_graph.get_handle(id(hit)));
                    hit = reverse_base_pos(hit, node_length);
                }

                // Extract component id and offset in the root chain, if we have them for this seed.
                // TODO: Get all the seed values here
                tuple<bool, size_t, size_t, bool, size_t, size_t, size_t, size_t, bool> chain_info
                    (false, MIPayload::NO_VALUE, MIPayload::NO_VALUE, false, MIPayload::NO_VALUE, MIPayload::NO_VALUE, MIPayload::NO_VALUE, MIPayload::NO_VALUE, false );
                if (minimizer.occs[j].payload != MIPayload::NO_CODE) {
                    chain_info = MIPayload::decode(minimizer.occs[j].payload);
                }
                seeds.push_back({ hit, i, std::get<0>(chain_info), std::get<1>(chain_info), std::get<2>(chain_info),
                    std::get<3>(chain_info), std::get<4>(chain_info), std::get<5>(chain_info), std::get<6>(chain_info), std::get<7>(chain_info), std::get<8>(chain_info) });
            }

            // Remember that we took this minimizer
            selected_score += minimizer.score;
            took_last = true;

            if (this->track_provenance) {
                // Record in the funnel that this minimizer gave rise to these seeds.
                funnel.pass("any-hits", i);
                funnel.pass("hard-hit-cap", i);
                funnel.pass("hit-cap||score-fraction", i, selected_score  / base_target_score);
                funnel.expand(i, minimizer.hits);
            }
        } else if (run_hits <= this->hard_hit_cap) {
            // Passed hard hit cap but failed score fraction/normal hit cap
            took_last = false;
            rejected_count++;
            if (this->track_provenance) {
                funnel.pass("any-hits", i);
                funnel.pass("hard-hit-cap", i);
                funnel.fail("hit-cap||score-fraction", i, (selected_score + minimizer.score) / base_target_score);
            }
            //Stop looking for more minimizers once we fail the score fraction
            target_score = selected_score;
        } else {
            // Failed hard hit cap
            took_last = false;
            rejected_count++;
            if (this->track_provenance) {
                funnel.pass("any-hits", i);
                funnel.fail("hard-hit-cap", i);
            }
        }
        if (this->track_provenance) {
            // Say we're done with this input item
            funnel.processed_input();
        }
    }

    // fprintf(stderr, "\nnew read\n");

    if (this->track_provenance && this->track_correctness) {
        // Tag seeds with correctness based on proximity along paths to the input read's refpos
        funnel.substage("correct");

        if (this->path_graph == nullptr) {
            cerr << "error[vg::MinimizerMapper] Cannot use track_correctness with no graph with paths" << endl;
            exit(1);
        }

        if (aln.refpos_size() != 0) {
            // Compose path handle to position and strand data structure for the annotated reference positions
            algorithms::path_offset_collection_t ref_positions;
            for (auto& true_pos : aln.refpos()) {
               ref_positions[this->path_graph->get_path_handle(true_pos.name())].emplace_back(true_pos.offset(), true_pos.is_reverse());
            }
            // Make sure it is sorted
            algorithms::sort_path_offsets(ref_positions);
            
            // We need to know whether each seed is correct or not, and the
            // seeds probably have about one position each. So we look up the
            // seeds' positions in the sorted ref positions, and take: 
            // O(#seed positions * log(#ref positions)) 
            
            for (size_t i = 0; i < seeds.size(); i++) {
                // Find every seed's reference positions. This maps from path name to pairs of offset and orientation.
<<<<<<< HEAD
                auto offsets = algorithms::nearest_offsets_in_paths(this->path_graph, seeds[i].pos, 100);
                bool found = false;
                for (auto& true_pos : aln.refpos()) {
                    // For every annotated true position
                    for (auto& hit_pos : offsets[this->path_graph->get_path_handle(true_pos.name())]) {
                        // Look at all the hit positions on the path the read's true position is on.

                        // tracking seed_offset in graph space
                        // int64_t seed_offset = (int64_t)hit_pos.first - (int64_t) true_pos.offset(); 
                        // fprintf(stderr, "graph pos: %5ld, ", seed_offset);

                        // tracking seed origin from read
                        // size_t min_start_index = minimizer.agglomeration_start; // start base of the first window
                        // fprintf(stderr, "read pos: %zu, \n", min_start_index);

                        if (abs((int64_t)hit_pos.first - (int64_t) true_pos.offset()) < this->seed_correct_dist) {
                            // Call this seed hit close enough to be correct
                            funnel.tag_correct(i);
                            found = true;

                            // fprintf(stderr, "  seed passes filter\n");

                            break;
                        }
                    }
                    if (found) {
                        break;
                    }
=======
                algorithms::path_offset_collection_t seed_positions = algorithms::nearest_offsets_in_paths(this->path_graph, seeds[i].pos, 100);
                // Check against the annotated truth position set
                if (algorithms::intersect_path_offsets(ref_positions, seed_positions, 200)) {
                    // It's within range of a truth position.
                    // Call this seed hit close enough to be correct.
                    funnel.tag_correct(i);
>>>>>>> bf028639
                }
            }
        }
    }

    if (show_work) {
        #pragma omp critical (cerr)
        {
            std::cerr << log_name() << "Found " << seeds.size() << " seeds from "
                << (minimizers.size() - rejected_count) << " minimizers, rejected "
                << rejected_count << std::endl;
        }
    }

    return seeds;
}

void MinimizerMapper::annotate_with_minimizer_statistics(Alignment& target, const std::vector<Minimizer>& minimizers, const std::vector<Seed>& seeds, const Funnel& funnel) const {
    // Annotate with fraction covered by correct (and necessarily located) seed hits.
    
    // First make the set of minimizers that got correct seeds
    std::unordered_set<size_t> seeded;
    for (size_t i = 0; i < seeds.size(); i++) {
        // We need to get correctness out of the funnel, since we don't tag the seed or minimizer.
        // Correctness is assessed per seed, not per minimizer.
        // We know seed finding was always stage 1.
        if (funnel.was_correct(1, "seed", i)) {
            seeded.insert(seeds[i].source);
        }
    }
    
    // Then we make a table of all the ranges covered by correct minimizers
    std::vector<std::pair<size_t, size_t>> bounds;
    bounds.reserve(seeded.size());
    for(auto& minimizer_number : seeded) {
        // For each minimizer with correct seeds
        auto& minimizer = minimizers[minimizer_number];
        // Cover the minimizer k-mer itself.
        size_t start = minimizer.forward_offset();
        bounds.emplace_back(start, start + minimizer.length);
    }
    // Then we count the positions covered
    size_t covered_count = algorithms::count_covered(bounds);
    // And turn it into a fraction
    double covered_fraction = (double) covered_count / target.sequence().size();
    // And add the annotation
    set_annotation(target, "correct-minimizer-coverage", covered_fraction);
}

//-----------------------------------------------------------------------------

void MinimizerMapper::score_cluster(Cluster& cluster, size_t i, const std::vector<Minimizer>& minimizers, const std::vector<Seed>& seeds, size_t seq_length, Funnel& funnel) const {

    if (this->track_provenance) {
        // Say we're making it
        funnel.producing_output(i);
    }

    // Initialize the values.
    cluster.score = 0.0;
    cluster.coverage = 0.0;
    cluster.present = SmallBitset(minimizers.size());

    // Determine the minimizers that are present in the cluster.
    for (auto hit_index : cluster.seeds) {
        cluster.present.insert(seeds[hit_index].source);
        if (show_work) {
            #pragma omp critical (cerr)
            {
                cerr << log_name() << "Minimizer " << seeds[hit_index].source << " is present in cluster " << i << endl;
            }
        }
    }

    // Compute the score and cluster coverage.
    sdsl::bit_vector covered(seq_length, 0);
    for (size_t j = 0; j < minimizers.size(); j++) {
        if (cluster.present.contains(j)) {
            const Minimizer& minimizer = minimizers[j];
            cluster.score += minimizer.score;

            // The offset of a reverse minimizer is the endpoint of the kmer
            size_t start_offset = minimizer.forward_offset();
            size_t k = minimizer.length;

            // Set the k bits starting at start_offset.
            covered.set_int(start_offset, sdsl::bits::lo_set[k], k);
        }
    }
    // Count up the covered positions and turn it into a fraction.
    cluster.coverage = sdsl::util::cnt_one_bits(covered) / static_cast<double>(seq_length);

    if (this->track_provenance) {
        // Record the cluster in the funnel as a group of the size of the number of items.
        funnel.merge_group(cluster.seeds.begin(), cluster.seeds.end());
        funnel.score(funnel.latest(), cluster.score);

        // Say we made it.
        funnel.produced_output();
    }
}

//-----------------------------------------------------------------------------

int MinimizerMapper::score_extension_group(const Alignment& aln, const vector<GaplessExtension>& extended_seeds,
    int gap_open_penalty, int gap_extend_penalty) {

    if (extended_seeds.empty()) {
        // TODO: We should never see an empty group of extensions
        return 0;
    } else if (GaplessExtender::full_length_extensions(extended_seeds)) {
        // These are full-length matches. We already have the score.
        return extended_seeds.front().score;
    } else {
        // This is a collection of one or more non-full-length extended seeds.

        if (aln.sequence().size() == 0) {
            // No score here
            return 0;
        }

        // We use a sweep line algorithm to find relevant points along the read: extension starts or ends.
        // This records the last base to be covered by the current sweep line.
        int64_t sweep_line = 0;
        // This records the first base not covered by the last sweep line.
        int64_t last_sweep_line = 0;

        // And we track the next unentered gapless extension
        size_t unentered = 0;

        // Extensions we are in are in this min-heap of past-end position and gapless extension number.
        vector<pair<size_t, size_t>> end_heap;
        // The heap uses this comparator
        auto min_heap_on_first = [](const pair<size_t, size_t>& a, const pair<size_t, size_t>& b) {
            // Return true if a must come later in the heap than b
            return a.first > b.first;
        };

        // We track the best score for a chain reaching the position before this one and ending in a gap.
        // We never let it go below 0.
        // Will be 0 when there's no gap that can be open
        int best_gap_score = 0;

        // We track the score for the best chain ending with each gapless extension
        vector<int> best_chain_score(extended_seeds.size(), 0);

        // And we're after the best score overall that we can reach when an extension ends
        int best_past_ending_score_ever = 0;

        // Overlaps are more complicated.
        // We need a heap of all the extensions for which we have seen the
        // start and that we can thus overlap.
        // We filter things at the top of the heap if their past-end positions
        // have occurred.
        // So we store pairs of score we get backtracking to the current
        // position, and past-end position for the thing we are backtracking
        // from.
        vector<pair<int, size_t>> overlap_heap;
        // We can just use the standard max-heap comparator

        // We encode the score relative to a counter that we increase by the
        // gap extend every base we go through, so we don't need to update and
        // re-sort the heap.
        int overlap_score_offset = 0;

        while(last_sweep_line <= aln.sequence().size()) {
            // We are processed through the position before last_sweep_line.

            // Find a place for sweep_line to go

            // Find the next seed start
            int64_t next_seed_start = numeric_limits<int64_t>::max();
            if (unentered < extended_seeds.size()) {
                next_seed_start = extended_seeds[unentered].read_interval.first;
            }

            // Find the next seed end
            int64_t next_seed_end = numeric_limits<int64_t>::max();
            if (!end_heap.empty()) {
                next_seed_end = end_heap.front().first;
            }

            // Whichever is closer between those points and the end, do that.
            sweep_line = min(min(next_seed_end, next_seed_start), (int64_t) aln.sequence().size());

            // So now we're only interested in things that happen at sweep_line.

            // Compute the distance from the previous sweep line position
            // Make sure to account for last_sweep_line's semantics as the next unswept base.
            int sweep_distance = sweep_line - last_sweep_line + 1;

            // We need to track the score of the best thing that past-ended here
            int best_past_ending_score_here = 0;

            while(!end_heap.empty() && end_heap.front().first == sweep_line) {
                // Find anything that past-ends here
                size_t past_ending = end_heap.front().second;

                // Mix it into the score
                best_past_ending_score_here = std::max(best_past_ending_score_here, best_chain_score[past_ending]);

                // Remove it from the end-tracking heap
                std::pop_heap(end_heap.begin(), end_heap.end(), min_heap_on_first);
                end_heap.pop_back();
            }


            // Mix that into the best score overall
            best_past_ending_score_ever = std::max(best_past_ending_score_ever, best_past_ending_score_here);

            if (sweep_line == aln.sequence().size()) {
                // We don't need to think about gaps or backtracking anymore since everything has ended
                break;
            }

            // Update the overlap score offset by removing some gap extends from it.
            overlap_score_offset += sweep_distance * gap_extend_penalty;

            // The best way to backtrack to here is whatever is on top of the heap, if anything, that doesn't past-end here.
            int best_overlap_score = 0;
            while (!overlap_heap.empty()) {
                // While there is stuff on the heap
                if (overlap_heap.front().second <= sweep_line) {
                    // We are already past this thing, so drop it
                    std::pop_heap(overlap_heap.begin(), overlap_heap.end());
                    overlap_heap.pop_back();
                } else {
                    // This is at the top of the heap and we aren't past it
                    // Decode and use its score offset if we only backtrack to here.
                    best_overlap_score = overlap_heap.front().first + overlap_score_offset;
                    // Stop looking in the heap
                    break;
                }
            }

            // The best way to end 1 before here in a gap is either:

            if (best_gap_score != 0) {
                // Best way to end 1 before our last sweep line position with a gap, plus distance times gap extend penalty
                best_gap_score -= sweep_distance * gap_extend_penalty;
            }

            // Best way to end 1 before here with an actual extension, plus the gap open part of the gap open penalty.
            // (Will never be taken over an actual adjacency)
            best_gap_score = std::max(0, std::max(best_gap_score, best_past_ending_score_here - (gap_open_penalty - gap_extend_penalty)));

            while (unentered < extended_seeds.size() && extended_seeds[unentered].read_interval.first == sweep_line) {
                // For each thing that starts here

                // Compute its chain score
                best_chain_score[unentered] = std::max(best_overlap_score,
                    std::max(best_gap_score, best_past_ending_score_here)) + extended_seeds[unentered].score;

                // Compute its backtrack-to-here score and add it to the backtracking heap
                // We want how far we would have had to have backtracked to be
                // able to preceed the base we are at now, where this thing
                // starts.
                size_t extension_length = extended_seeds[unentered].read_interval.second - extended_seeds[unentered].read_interval.first;
                int raw_overlap_score = best_chain_score[unentered] - gap_open_penalty - gap_extend_penalty * extension_length;
                int encoded_overlap_score = raw_overlap_score - overlap_score_offset;

                // Stick it in the heap
                overlap_heap.emplace_back(encoded_overlap_score, extended_seeds[unentered].read_interval.second);
                std::push_heap(overlap_heap.begin(), overlap_heap.end());

                // Add it to the end finding heap
                end_heap.emplace_back(extended_seeds[unentered].read_interval.second, unentered);
                std::push_heap(end_heap.begin(), end_heap.end(), min_heap_on_first);

                // Advance and check the next thing to start
                unentered++;
            }

            // Move last_sweep_line to sweep_line.
            // We need to add 1 since last_sweep_line is the next *un*included base
            last_sweep_line = sweep_line + 1;
        }


        // When we get here, we've seen the end of every extension and so we
        // have the best score at the end of any of them.
        return best_past_ending_score_ever;
    }


}

std::vector<int> MinimizerMapper::score_extensions(const std::vector<std::vector<GaplessExtension>>& extensions, const Alignment& aln, Funnel& funnel) const {

    // Extension scoring substage.
    if (this->track_provenance) {
        funnel.substage("score");
    }

    // We now estimate the best possible alignment score for each cluster.
    std::vector<int> result(extensions.size(), 0);
    for (size_t i = 0; i < extensions.size(); i++) {

        if (this->track_provenance) {
            funnel.producing_output(i);
        }

        result[i] = score_extension_group(aln, extensions[i], get_regular_aligner()->gap_open, get_regular_aligner()->gap_extension);

        // Record the score with the funnel.
        if (this->track_provenance) {
            funnel.score(i, result[i]);
            funnel.produced_output();
        }
    }

    return result;
}

std::vector<int> MinimizerMapper::score_extensions(const std::vector<std::pair<std::vector<GaplessExtension>, size_t>>& extensions, const Alignment& aln, Funnel& funnel) const {

    // Extension scoring substage.
    if (this->track_provenance) {
        funnel.substage("score");
    }

    // We now estimate the best possible alignment score for each cluster.
    std::vector<int> result(extensions.size(), 0);
    for (size_t i = 0; i < extensions.size(); i++) {

        if (this->track_provenance) {
            funnel.producing_output(i);
        }

        result[i] = score_extension_group(aln, extensions[i].first, get_regular_aligner()->gap_open, get_regular_aligner()->gap_extension);

        // Record the score with the funnel.
        if (this->track_provenance) {
            funnel.score(i, result[i]);
            funnel.produced_output();
        }
    }

    return result;
}

//-----------------------------------------------------------------------------

// (value, cost)
typedef std::pair<uint32_t, int32_t> pareto_point;

void find_pareto_frontier(std::vector<pareto_point>& v) {
    if(v.empty()) {
        return;
    }
    std::sort(v.begin(), v.end(), [](pareto_point a, pareto_point b) {
        return (a.second < b.second || (a.second == b.second && a.first > b.first));
    });
    size_t tail = 1;
    for (size_t i = 1; i < v.size(); i++) {
        if (v[i].first <= v[tail - 1].first) {
            continue;
        }
        v[tail] = v[i];
        tail++;
    }
    v.resize(tail);
    std::sort(v.begin(), v.end());
}

// Positive gap penalty if there is a gap.
int32_t gap_penalty(size_t length, const Aligner* aligner) {
    return (length == 0 ? 0 : aligner->gap_open + (length - 1) * aligner->gap_extension);
}

// Positive penalty for a number of mismatches.
int32_t mismatch_penalty(size_t n, const Aligner* aligner) {
    return n * (aligner->match + aligner->mismatch);
}

// Positive gap penalty, assuming that there is always a gap.
int32_t gap_penalty(size_t start, size_t limit, const Aligner* aligner) {
    return (start >= limit ? aligner->gap_open : aligner->gap_open + (limit - start - 1) * aligner->gap_extension);
}

// Positive flank penalty based on taking a gap to the end or to the Pareto frontier.
int32_t flank_penalty(size_t length, const std::vector<pareto_point>& frontier, const Aligner* aligner) {
    int32_t result = gap_penalty(length, aligner);
    for (size_t i = 0; i < frontier.size(); i++) {
        int32_t candidate = frontier[i].second + gap_penalty(frontier[i].first, length, aligner);
        result = std::min(result, candidate);
        if (frontier[i].first >= length) {
            break;
        }
    }
    return result;
}

void MinimizerMapper::find_optimal_tail_alignments(const Alignment& aln, const vector<GaplessExtension>& extended_seeds, LazyRNG& rng, Alignment& best, Alignment& second_best) const {

    // This assumes that full-length extensions have the highest scores.
    // We want to align at least two extensions and at least one
    // partial extension. However, we do not want to align more than one
    // partial extension, unless the score is very close to the best
    // extension or the extension looks very promising.
    size_t min_extensions = 1;
    for (const GaplessExtension& extension : extended_seeds) {
        if (extension.full()) {
            min_extensions++;
        }
    }
    if (min_extensions < 2) {
        min_extensions = 2;
    }

    /*
      (length, penalty) pairs sorted by length. Pareto frontiers for the
      number of bp we can align at each end and the corresponding alignment
      score penalty. We use three types of points:
      1. A gap from the start/end of the read to the start/end of the
         extension followed by the entire extension.
      2. A gap from the start/end of the read to the start/end of the
         extension followed by the extension until the first mismatch.
      3. An all-windows-length - 1 bp exact match at the start/end of the read.
    */
    const Aligner* aligner = this->get_regular_aligner();
    std::vector<pareto_point> left_frontier, right_frontier;
    {
        size_t seq_len = aln.sequence().length();
        for (const GaplessExtension& extension : extended_seeds) {
            if (extension.full()) {
                continue;
            }
            int32_t left_penalty = gap_penalty(extension.read_interval.first, aligner);
            int32_t mid_penalty = mismatch_penalty(extension.mismatches(), aligner);
            int32_t right_penalty = gap_penalty(seq_len - extension.read_interval.second, aligner);
            left_frontier.push_back(pareto_point(extension.read_interval.second, mid_penalty + left_penalty));
            right_frontier.push_back(pareto_point(seq_len - extension.read_interval.first, mid_penalty + right_penalty));
            if (extension.mismatches() > 0) {
                left_frontier.push_back(pareto_point(extension.mismatch_positions.front(), left_penalty));
                right_frontier.push_back(pareto_point(seq_len - extension.mismatch_positions.back() - 1, right_penalty));
            }
        }
        size_t window_length = this->minimizer_index.uses_syncmers() ? this->minimizer_index.k() : (this->minimizer_index.k() + this->minimizer_index.w() - 1);
        left_frontier.push_back(pareto_point(window_length - 1, 0));
        right_frontier.push_back(pareto_point(window_length - 1, 0));
    }
    find_pareto_frontier(left_frontier);
    find_pareto_frontier(right_frontier);

    if (show_work) {
        #pragma omp critical (cerr)
        {
            cerr << log_name() << "Trying to find " << min_extensions << " tail alignments for "
                << extended_seeds.size() << " extended seeds" << endl;
        }
    }

    // We will keep the winning alignment here, in pieces
    Path winning_left;
    Path winning_middle;
    Path winning_right;
    int32_t winning_score = 0;

    Path second_left;
    Path second_middle;
    Path second_right;
    int32_t second_score = 0;

    // Handle each extension in the set
    bool partial_extension_aligned = false;
    int32_t threshold = -1;
    process_until_threshold_a<GaplessExtension, double>(extended_seeds,
        [&](size_t extended_seed_num) -> double {
            return static_cast<double>(extended_seeds[extended_seed_num].score);
        }, extension_score_threshold, min_extensions, max_local_extensions, rng, [&](size_t extended_seed_num) -> bool {

            // This extended seed looks good enough.
            const GaplessExtension& extension = extended_seeds[extended_seed_num];

            // Extensions with score at most this will not be aligned,
            // unless we do not have enough alignments.
            if (threshold < 0) {
                threshold = extension.score - extension_score_threshold;
            }

            // Identify the special case: We already have aligned a partial
            // extension and the current score is too far below the best
            // extension. We do not want to align further partial extensions,
            // unless they look very promising.
            // The estimate is based on taking a gap to read end or to another
            // extension on the Pareto frontier, for both ends.
            if (!extension.full()) {
                if (partial_extension_aligned && extension.score <= threshold) {
                    int32_t score_estimate = aln.sequence().length() * aligner->match + 2 * aligner->full_length_bonus -
                        mismatch_penalty(extension.mismatches(), aligner);
                    if (!extension.left_full) {
                        score_estimate -= flank_penalty(extension.read_interval.first, left_frontier, aligner);
                    }
                    if (!extension.right_full) {
                        score_estimate -= flank_penalty(aln.sequence().length() - extension.read_interval.second,
                            right_frontier, aligner);
                    }
                    if (score_estimate <= winning_score) {
                        return true;
                    }
                }
                partial_extension_aligned = true;
            }

            // TODO: We don't track this filter with the funnel because it
            // operates within a single "item" (i.e. cluster/extension set).
            // We track provenance at the item level, so throwing out wrong
            // local alignments in a correct cluster would look like throwing
            // out correct things.
            // TODO: Revise how we track correctness and provenance to follow
            // sub-cluster things.

            // We start with the path in extension_paths[extended_seed_num],
            // scored in extension_path_scores[extended_seed_num]

            // We also have a left tail path and score
            pair<Path, int64_t> left_tail_result {{}, 0};
            // And a right tail path and score
            pair<Path, int64_t> right_tail_result {{}, 0};

            if (!extension.left_full) {
                // There is a left tail

                // Have scratch for the longest detectable gap
                size_t longest_detectable_gap;

                // Get the forest of all left tail placements
                auto forest = get_tail_forest(extension, aln.sequence().size(), true, &longest_detectable_gap);

                // Grab the part of the read sequence that comes before the extension
                string before_sequence = aln.sequence().substr(0, extension.read_interval.first);

                // Do right-pinned alignment
                left_tail_result = std::move(get_best_alignment_against_any_tree(forest, before_sequence,
                    extension.starting_position(gbwt_graph), false, longest_detectable_gap, rng));
            }

            if (!extension.right_full) {
                // There is a right tail

                // Have scratch for the longest detectable gap
                size_t longest_detectable_gap;

                // Get the forest of all right tail placements
                auto forest = get_tail_forest(extension, aln.sequence().size(), false, &longest_detectable_gap);

                // Find the sequence
                string trailing_sequence = aln.sequence().substr(extension.read_interval.second);

                // Do left-pinned alignment
                right_tail_result = std::move(get_best_alignment_against_any_tree(forest, trailing_sequence,
                    extension.tail_position(gbwt_graph), true, longest_detectable_gap, rng));
            }

            // Compute total score
            int32_t total_score = extension.score + left_tail_result.second + right_tail_result.second;

            if (show_work) {
                #pragma omp critical (cerr)
                {
                    cerr << log_name() << "Extended seed " << extended_seed_num << " has left tail of "
                        << extension.read_interval.first << "bp and right tail of "
                        << (aln.sequence().size() - extension.read_interval.second)
                        << "bp for total score " << total_score << endl;
                }
            }

            // Get the node ids of the beginning and end of each alignment
            id_t winning_start = winning_score == 0 ? 0 : (winning_left.mapping_size() == 0
                                          ? winning_middle.mapping(0).position().node_id()
                                          : winning_left.mapping(0).position().node_id());
            id_t current_start = left_tail_result.first.mapping_size() == 0
                                     ? gbwt_graph.get_id(extension.path.front())
                                     : left_tail_result.first.mapping(0).position().node_id();
            id_t winning_end = winning_score == 0 ? 0 : (winning_right.mapping_size() == 0
                                  ? winning_middle.mapping(winning_middle.mapping_size() - 1).position().node_id()
                                  : winning_right.mapping(winning_right.mapping_size()-1).position().node_id());
            id_t current_end = right_tail_result.first.mapping_size() == 0
                                ? gbwt_graph.get_id(extension.path.back())
                                : right_tail_result.first.mapping(right_tail_result.first.mapping_size()-1).position().node_id();

            // Is this left tail different from the currently winning left tail?
            bool different_left = winning_start != current_start;
            bool different_right = winning_end != current_end;

            if (total_score > winning_score || winning_score == 0) {
                // This is the new best alignment seen so far.

                if (winning_score != 0 && different_left && different_right) {
                //The previous best scoring alignment replaces the second best
                    second_score = winning_score;
                    second_left = std::move(winning_left);
                    second_middle = std::move(winning_middle);
                    second_right = std::move(winning_right);
                }

                // Save the score
                winning_score = total_score;
                // And the path parts
                winning_left = std::move(left_tail_result.first);
                winning_middle = extension.to_path(gbwt_graph, aln.sequence());
                winning_right = std::move(right_tail_result.first);

            } else if ((total_score > second_score || second_score == 0) && different_left && different_right) {
                // This is the new second best alignment seen so far and it is
                // different from the best alignment.

                // Save the score
                second_score = total_score;
                // And the path parts
                second_left = std::move(left_tail_result.first);
                second_middle = extension.to_path(gbwt_graph, aln.sequence());
                second_right = std::move(right_tail_result.first);
            }

            return true;
        }, [&](size_t extended_seed_num) {
            // This extended seed is good enough by its own score, but we have too many.
            // Do nothing
        }, [&](size_t extended_seed_num) {
            // This extended seed isn't good enough by its own score.
            // Do nothing
        });

    // Now we know the winning path and score. Move them over to out
    best.set_score(winning_score);
    second_best.set_score(second_score);

    // Concatenate the paths. We know there must be at least an edit boundary
    // between each part, because the maximal extension doesn't end in a
    // mismatch or indel and eats all matches.
    // We also don't need to worry about jumps that skip intervening sequence.
    *best.mutable_path() = std::move(winning_left);

    for (auto* to_append : {&winning_middle, &winning_right}) {
        // For each path to append
        for (auto& mapping : *to_append->mutable_mapping()) {
            // For each mapping to append

            if (mapping.position().offset() != 0 && best.path().mapping_size() > 0) {
                // If we have a nonzero offset in our mapping, and we follow
                // something, we must be continuing on from a previous mapping to
                // the node.
                assert(mapping.position().node_id() == best.path().mapping(best.path().mapping_size() - 1).position().node_id());

                // Find that previous mapping
                auto* prev_mapping = best.mutable_path()->mutable_mapping(best.path().mapping_size() - 1);
                for (auto& edit : *mapping.mutable_edit()) {
                    // Move over all the edits in this mapping onto the end of that one.
                    *prev_mapping->add_edit() = std::move(edit);
                }
            } else {
                // If we start at offset 0 or there's nothing before us, we need to just move the whole mapping
                *best.mutable_path()->add_mapping() = std::move(mapping);
            }
        }
    }
    best.set_identity(identity(best.path()));
    //Do the same for the second best
    *second_best.mutable_path() = std::move(second_left);

    for (auto* to_append : {&second_middle, &second_right}) {
        // For each path to append
        for (auto& mapping : *to_append->mutable_mapping()) {
            // For each mapping to append

            if (mapping.position().offset() != 0 && second_best.path().mapping_size() > 0) {
                // If we have a nonzero offset in our mapping, and we follow
                // something, we must be continuing on from a previous mapping to
                // the node.
                assert(mapping.position().node_id() == second_best.path().mapping(second_best.path().mapping_size() - 1).position().node_id());

                // Find that previous mapping
                auto* prev_mapping = second_best.mutable_path()->mutable_mapping(second_best.path().mapping_size() - 1);
                for (auto& edit : *mapping.mutable_edit()) {
                    // Move over all the edits in this mapping onto the end of that one.
                    *prev_mapping->add_edit() = std::move(edit);
                }
            } else {
                // If we start at offset 0 or there's nothing before us, we need to just move the whole mapping
                *second_best.mutable_path()->add_mapping() = std::move(mapping);
            }
        }
    }

    // Compute the identity from the path.
    second_best.set_identity(identity(second_best.path()));
}

//-----------------------------------------------------------------------------

pair<Path, size_t> MinimizerMapper::get_best_alignment_against_any_tree(const vector<TreeSubgraph>& trees,
    const string& sequence, const Position& default_position, bool pin_left, size_t longest_detectable_gap, LazyRNG& rng) const {

    // We want the best alignment, to the base graph, done against any target path
    Path best_path;
    // And its score
    int32_t best_score = 0;

    if (!sequence.empty()) {
        // We start out with the best alignment being a pure softclip.
        // If we don't have any trees, or all trees are empty, or there's nothing beter, this is what we return.
        Mapping* m = best_path.add_mapping();
        Edit* e = m->add_edit();
        e->set_from_length(0);
        e->set_to_length(sequence.size());
        e->set_sequence(sequence);
        // Since the softclip consumes no graph, we place it on the node we are going to.
        *m->mutable_position() = default_position;

        if (show_work) {
            #pragma omp critical (cerr)
            {
                cerr << log_name() << "First best alignment: " << pb2json(best_path) << " score " << best_score << endl;
            }
        }
    }

    // We can align it once per target tree
    for (auto& subgraph : trees) {
        // For each tree we can map against, map pinning the correct edge of the sequence to the root.

        if (subgraph.get_node_count() != 0) {
            // This path has bases in it and could potentially be better than
            // the default full-length softclip

            // Do alignment to the subgraph with GSSWAligner.
            Alignment current_alignment;
            // If pinning right, we need to reverse the sequence, since we are
            // always pinning left to the left edge of the tree subgraph.
            current_alignment.set_sequence(pin_left ? sequence : reverse_complement(sequence));

            if (show_work) {
                #pragma omp critical (cerr)
                {
                    cerr << log_name() << "Align " << pb2json(current_alignment) << " pinned left" << endl;
                }
            }

#ifdef debug_dump_graph
            cerr << "Vs graph:" << endl;
            subgraph.for_each_handle([&](const handle_t& here) {
                cerr << subgraph.get_id(here) << " (" << subgraph.get_sequence(here) << "): " << endl;
                subgraph.follow_edges(here, true, [&](const handle_t& there) {
                    cerr << "\t" << subgraph.get_id(there) << " (" << subgraph.get_sequence(there) << ") ->" << endl;
                });
                subgraph.follow_edges(here, false, [&](const handle_t& there) {
                    cerr << "\t-> " << subgraph.get_id(there) << " (" << subgraph.get_sequence(there) << ")" << endl;
                });
            });
#endif

            if (show_work) {
                #pragma omp critical (cerr)
                {
                    cerr << log_name() << "Limit gap length to " << longest_detectable_gap << " bp" << endl;
                }
            }

            size_t tail_subgraph_bases = subgraph.get_total_length();
            if (tail_subgraph_bases * sequence.size() > max_dozeu_cells) {
                if (!warned_about_tail_size.test_and_set()) {
                    cerr << "warning[vg::giraffe]: Refusing to perform too-large tail alignment of "
                        << sequence.size() << " bp against "
                        << tail_subgraph_bases << " bp tree which would use more than " << max_dozeu_cells
                        << " cells and might exhaust Dozeu's allocator; suppressing further warnings." << endl;
                }
            } else {
                // X-drop align, accounting for full length bonus.
                // We *always* do left-pinned alignment internally, since that's the shape of trees we get.
                // Make sure to pass through the gap length limit so we don't just get the default.
                get_regular_aligner()->align_pinned(current_alignment, subgraph, true, true, longest_detectable_gap);
            }

            if (show_work) {
                #pragma omp critical (cerr)
                {
                    cerr << log_name() << "\tScore: " << current_alignment.score() << endl;
                }
            }

            if (current_alignment.path().mapping_size() > 0 && deterministic_beats(current_alignment.score(), best_score, rng)) {
                // This is a new best alignment, and it is nonempty.
                best_path = current_alignment.path();

                if (!pin_left) {
                    // Un-reverse it if we were pinning right
                    best_path = reverse_complement_path(best_path, [&](id_t node) {
                        return subgraph.get_length(subgraph.get_handle(node, false));
                    });
                }

                // Translate from subgraph into base graph and keep it.
                best_path = subgraph.translate_down(best_path);
                best_score = current_alignment.score();

                if (show_work) {
                    #pragma omp critical (cerr)
                    {
                        cerr << log_name() << "New best alignment is "
                            << pb2json(best_path) << " score " << best_score << endl;
                    }
                }
            }
        }
    }

    return make_pair(best_path, best_score);
}

vector<TreeSubgraph> MinimizerMapper::get_tail_forest(const GaplessExtension& extended_seed,
    size_t read_length, bool left_tails, size_t* longest_detectable_gap) const {

    // We will fill this in with all the trees we return
    vector<TreeSubgraph> to_return;

    // Now for this extension, walk the GBWT in the appropriate direction

#ifdef debug
    cerr << "Look for " << (left_tails ? "left" : "right") << " tails from extension" << endl;
#endif

    // TODO: Come up with a better way to do this with more accessors on the extension and less get_handle
    // Get the Position reading out of the extension on the appropriate tail
    Position from;
    // And the length of that tail
    size_t tail_length;
    // And the GBWT search state we want to start with
    const gbwt::SearchState* base_state = nullptr;
    if (left_tails) {
        // Look right from start
        from = extended_seed.starting_position(gbwt_graph);
        // And then flip to look the other way at the prev base
        from = reverse(from, gbwt_graph.get_length(gbwt_graph.get_handle(from.node_id(), false)));

        // Use the search state going backward
        base_state = &extended_seed.state.backward;

        tail_length = extended_seed.read_interval.first;
    } else {
        // Look right from end
        from = extended_seed.tail_position(gbwt_graph);

        // Use the search state going forward
        base_state = &extended_seed.state.forward;

        tail_length = read_length - extended_seed.read_interval.second;
    }

    if (tail_length == 0) {
        // Don't go looking for places to put no tail.
        return to_return;
    }

    // This is one tree that we are filling in
    vector<pair<int64_t, handle_t>> tree;

    // This is a stack of indexes at which we put parents in the tree
    list<int64_t> parent_stack;

    // Get the handle we are starting from
    // TODO: is it cheaper to get this out of base_state?
    handle_t start_handle = gbwt_graph.get_handle(from.node_id(), from.is_reverse());

    // Decide if the start node will end up included in the tree, or if we cut it all off with the offset.
    bool start_included = (from.offset() < gbwt_graph.get_length(start_handle));

    // Make sure we have a place to store the longest detectable gap
    size_t gap_limit;
    if (!longest_detectable_gap) {
        longest_detectable_gap = &gap_limit;
    }

    // Work it out because we need it for the limit of our search distance
    *longest_detectable_gap = get_regular_aligner()->longest_detectable_gap(read_length, tail_length);

#ifdef debug
    cerr << "Tail length: " << tail_length << " Read length: " << read_length << " Longest detectable gap: " << *longest_detectable_gap << endl;
#endif

    // How long should we search? It should be the longest detectable gap plus the remaining sequence.
    size_t search_limit = *longest_detectable_gap + tail_length;

#ifdef debug
    cerr << "Search limit: now " << search_limit << endl;
#endif

    // Do a DFS over the haplotypes in the GBWT out to that distance.
    dfs_gbwt(*base_state, from.offset(), search_limit, [&](const handle_t& entered) {
        // Enter a new handle.

        if (parent_stack.empty()) {
            // This is the root of a new tree in the forrest

            if (!tree.empty()) {
                // Save the old tree and start a new one.
                // We need to cut off from.offset() from the root, unless we would cut off the whole root.
                // In that case, the GBWT DFS will have skipped the empty root entirely, so we cut off nothing.
                to_return.emplace_back(&gbwt_graph, std::move(tree), start_included ? from.offset() : 0);
                tree.clear();
            }

            // Add this to the tree with no parent
            tree.emplace_back(-1, entered);
        } else {
            // Just say this is visitable from our parent.
            tree.emplace_back(parent_stack.back(), entered);
        }

        // Record the parent index
        parent_stack.push_back(tree.size() - 1);
    }, [&]() {
        // Exit the last visited handle. Pop off the stack.
        parent_stack.pop_back();
    });

    if (!tree.empty()) {
        // Now save the last tree
        to_return.emplace_back(&gbwt_graph, std::move(tree), start_included ? from.offset() : 0);
        tree.clear();
    }

#ifdef debug
    cerr << "Found " << to_return.size() << " trees" << endl;
#endif

    // Now we have all the trees!
    return to_return;
}

size_t MinimizerMapper::immutable_path_from_length(const ImmutablePath& path) {
    size_t to_return = 0;
    for (auto& m : path) {
        // Sum up the from lengths of all the component Mappings
        to_return += mapping_from_length(m);
    }
    return to_return;
}

Path MinimizerMapper::to_path(const ImmutablePath& path) {
    Path to_return;
    for (auto& m : path) {
        // Copy all the Mappings into the Path.
        *to_return.add_mapping() = m;
    }

    // Flip the order around to actual path order.
    std::reverse(to_return.mutable_mapping()->begin(), to_return.mutable_mapping()->end());

    // Return the completed path
    return to_return;
}

void MinimizerMapper::dfs_gbwt(const Position& from, size_t walk_distance,
    const function<void(const handle_t&)>& enter_handle, const function<void(void)> exit_handle) const {

    // Get a handle to the node the from position is on, in the position's forward orientation
    handle_t start_handle = gbwt_graph.get_handle(from.node_id(), from.is_reverse());

    // Delegate to the handle-based version
    dfs_gbwt(start_handle, from.offset(), walk_distance, enter_handle, exit_handle);

}

void MinimizerMapper::dfs_gbwt(handle_t from_handle, size_t from_offset, size_t walk_distance,
    const function<void(const handle_t&)>& enter_handle, const function<void(void)> exit_handle) const {

    // Turn from_handle into a SearchState for everything on it.
    gbwt::SearchState start_state = gbwt_graph.get_state(from_handle);

    // Delegate to the state-based version
    dfs_gbwt(start_state, from_offset, walk_distance, enter_handle, exit_handle);
}

void MinimizerMapper::dfs_gbwt(const gbwt::SearchState& start_state, size_t from_offset, size_t walk_distance,
    const function<void(const handle_t&)>& enter_handle, const function<void(void)> exit_handle) const {

    // Holds the gbwt::SearchState we are at, and the distance we have consumed
    using traversal_state_t = pair<gbwt::SearchState, size_t>;

    if (start_state.empty()) {
        // No haplotypes even visit the first node. Stop.
        return;
    }

    // Get the handle we are starting on
    handle_t from_handle = gbwt_graph.node_to_handle(start_state.node);

    // The search state represents searching through the end of the node, so we have to consume that much search limit.

    // Tack on how much search limit distance we consume by going to the end of
    // the node. Our start position is a cut *between* bases, and we take everything after it.
    // If the cut is at the offset of the whole length of the node, we take 0 bases.
    // If it is at 0, we take all the bases in the node.
    size_t distance_to_node_end = gbwt_graph.get_length(from_handle) - from_offset;

#ifdef debug
    cerr << "DFS starting at offset " << from_offset << " on node "
        << gbwt_graph.get_id(from_handle) << " " << gbwt_graph.get_is_reverse(from_handle) << " of length "
        << gbwt_graph.get_length(from_handle) << " leaving " << distance_to_node_end << " bp" << endl;
#endif


    // Have a recursive function that does the DFS. We fire the enter and exit
    // callbacks, and the user can keep their own stack.
    function<void(const gbwt::SearchState&, size_t, bool, bool)> recursive_dfs = [&](const gbwt::SearchState& here_state,
        size_t used_distance, bool hide_root, bool root_measured_already) {

        handle_t here_handle = gbwt_graph.node_to_handle(here_state.node);

        if (!hide_root) {
            // Enter this handle if there are any bases on it to visit

#ifdef debug
            cerr << "Enter handle " << gbwt_graph.get_id(here_handle) << " " << gbwt_graph.get_is_reverse(here_handle) << endl;
#endif

            enter_handle(here_handle);
        }

        if (!root_measured_already) {
            // Up the used distance with our length
            used_distance += gbwt_graph.get_length(here_handle);

#ifdef debug
            cerr << "Node was " << gbwt_graph.get_length(here_handle) << " bp; Used " << used_distance << "/" << walk_distance << " bp distance" << endl;
#endif
        } else {
#ifdef debug
            cerr << "Node was already measured; Used " << used_distance << "/" << walk_distance << " bp distance" << endl;
#endif
        }

        if (used_distance < walk_distance) {
            // If we haven't used up all our distance yet

            gbwt_graph.follow_paths(here_state, [&](const gbwt::SearchState& there_state) -> bool {
                // For each next state

                // Otherwise, do it with the new distance value.
                // Don't hide the root on any child subtrees; only the top root can need hiding.
                recursive_dfs(there_state, used_distance, false, false);

                return true;
            });
        }

        if (!hide_root) {
            // Exit this handle if we entered it

#ifdef debug
            cerr << "Exit handle " << gbwt_graph.get_id(here_handle) << " " << gbwt_graph.get_is_reverse(here_handle) << endl;
#endif

            exit_handle();
        }
    };

    // Start the DFS with our stating node, consuming the distance from our
    // offset to its end. Don't show the root state to the user if we don't
    // actually visit any bases on that node.
    // Make sure we don't count the length of the root node inside the DFS,
    // since we are already feeding it in.
    recursive_dfs(start_state, distance_to_node_end, distance_to_node_end == 0, true);

}

//-----------------------------------------------------------------------------

double MinimizerMapper::score_alignment_pair(Alignment& aln1, Alignment& aln2, int64_t fragment_distance) {
    //Score a pair of alignments

    double dev = fragment_distance - fragment_length_distr.mean();
    double fragment_length_log_likelihood = (-dev * dev / (2.0 * fragment_length_distr.std_dev() * fragment_length_distr.std_dev()))/ get_aligner()->log_base;
    double score = aln1.score() + aln2.score() +fragment_length_log_likelihood ;

    //Don't let the fragment length log likelihood bring score down below the score of the best alignment
    double worse_score = std::min(aln1.score(), aln2.score());

    return std::max(score, worse_score);;
}

double MinimizerMapper::distance_to_annotation(int64_t distance) const {
    // We use numeric_limits<int64_t>::max() to represent no distance. But that
    // can't convert to double (which rounds up) and then safely back to int64.
    // We also aren't allowed inf or nan in a Protobuf double Value. So change
    // the sentinel value to 0 which is probably not a fragment length.
    if (distance == numeric_limits<int64_t>::max()) {
        distance = 0;
    }

    // Make sure we can't generate any >64 bit integers in the double cast by
    // clamping to the doubles that are also integers.
    static_assert(DBL_MANT_DIG <= 64, "We assume doubles have <64 bits of mantissa");
    double max_int_double = (double)((int64_t)1 << DBL_MANT_DIG);
    return max(min((double) distance, max_int_double), -max_int_double);
}

}

<|MERGE_RESOLUTION|>--- conflicted
+++ resolved
@@ -188,16 +188,46 @@
         funnel.substage("score");
     }
     double best_cluster_score = 0.0, second_best_cluster_score = 0.0;
+
+    // track worst cluster
+    double worst_cluster_score = std::numeric_limits<double>::max();
+    double second_worst_cluster_score = std::numeric_limits<double>::max();
+
     for (size_t i = 0; i < clusters.size(); i++) {
         Cluster& cluster = clusters[i];
         this->score_cluster(cluster, i, minimizers, seeds, aln.sequence().length(), funnel);
+
+        // track best cluster score
         if (cluster.score > best_cluster_score) {
             second_best_cluster_score = best_cluster_score;
             best_cluster_score = cluster.score;
         } else if (cluster.score > second_best_cluster_score) {
             second_best_cluster_score = cluster.score;
         }
-    }
+
+        // track worst cluster score
+        if (cluster.score <= worst_cluster_score) {
+            second_worst_cluster_score = worst_cluster_score;
+            worst_cluster_score = cluster.score;
+        } else if (cluster.score <= second_worst_cluster_score) {
+            second_worst_cluster_score = cluster.score;
+        }
+
+    }
+
+    // per read
+    // if (this->track_clusters) {
+       // clusters.size()    // size of cluster
+       //
+       // best_cluster_score
+       // second_best_cluster_score
+       // 
+       // worst_cluster_score
+       // second_worst_cluster_score
+    // }
+
+
+
 
     if (show_work) {
         #pragma omp critical (cerr)
@@ -3108,51 +3138,28 @@
             }
             // Make sure it is sorted
             algorithms::sort_path_offsets(ref_positions);
-            
+
             // We need to know whether each seed is correct or not, and the
             // seeds probably have about one position each. So we look up the
             // seeds' positions in the sorted ref positions, and take: 
             // O(#seed positions * log(#ref positions)) 
-            
+
             for (size_t i = 0; i < seeds.size(); i++) {
                 // Find every seed's reference positions. This maps from path name to pairs of offset and orientation.
-<<<<<<< HEAD
-                auto offsets = algorithms::nearest_offsets_in_paths(this->path_graph, seeds[i].pos, 100);
-                bool found = false;
-                for (auto& true_pos : aln.refpos()) {
-                    // For every annotated true position
-                    for (auto& hit_pos : offsets[this->path_graph->get_path_handle(true_pos.name())]) {
-                        // Look at all the hit positions on the path the read's true position is on.
-
-                        // tracking seed_offset in graph space
-                        // int64_t seed_offset = (int64_t)hit_pos.first - (int64_t) true_pos.offset(); 
-                        // fprintf(stderr, "graph pos: %5ld, ", seed_offset);
-
-                        // tracking seed origin from read
-                        // size_t min_start_index = minimizer.agglomeration_start; // start base of the first window
-                        // fprintf(stderr, "read pos: %zu, \n", min_start_index);
-
-                        if (abs((int64_t)hit_pos.first - (int64_t) true_pos.offset()) < this->seed_correct_dist) {
-                            // Call this seed hit close enough to be correct
-                            funnel.tag_correct(i);
-                            found = true;
-
-                            // fprintf(stderr, "  seed passes filter\n");
-
-                            break;
-                        }
-                    }
-                    if (found) {
-                        break;
-                    }
-=======
                 algorithms::path_offset_collection_t seed_positions = algorithms::nearest_offsets_in_paths(this->path_graph, seeds[i].pos, 100);
                 // Check against the annotated truth position set
-                if (algorithms::intersect_path_offsets(ref_positions, seed_positions, 200)) {
+                if (algorithms::intersect_path_offsets(ref_positions, seed_positions, this->seed_correct_dist)) {
                     // It's within range of a truth position.
                     // Call this seed hit close enough to be correct.
                     funnel.tag_correct(i);
->>>>>>> bf028639
+
+                    // tracking seed_offset in graph space
+                    // int64_t seed_offset = (int64_t)hit_pos.first - (int64_t) true_pos.offset(); 
+                    // fprintf(stderr, "graph pos: %5ld, ", seed_offset);
+
+                    // tracking seed origin from read
+                    // size_t min_start_index = minimizer.agglomeration_start; // start base of the first window
+                    // fprintf(stderr, "read pos: %zu, \n", min_start_index);
                 }
             }
         }
