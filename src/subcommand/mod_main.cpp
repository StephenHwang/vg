// mod.cpp: define the "vg mod" subcommand, which modifies vg graphs

#include <omp.h>
#include <unistd.h>
#include <getopt.h>

#include <string>
#include <vector>
#include <regex>

#include "subcommand.hpp"

#include "../vg.hpp"
#include "../cactus.hpp"
#include <vg/io/stream.hpp>
#include <vg/io/vpkg.hpp>
#include <handlegraph/mutable_path_deletable_handle_graph.hpp>
#include "../handle.hpp"
#include "../utility.hpp"
#include "../algorithms/simplify_siblings.hpp"
#include "../algorithms/normalize.hpp"
#include "../algorithms/prune.hpp"
#include "../io/save_handle_graph.hpp"

using namespace std;
using namespace vg;
using namespace vg::subcommand;

void help_mod(char** argv) {
    cerr << "usage: " << argv[0] << " mod [options] <graph.vg> >[mod.vg]" << endl
         << "Modifies graph, outputs modified on stdout." << endl
         << endl
         << "options:" << endl
         << "    -P, --label-paths       don't edit with -i alignments, just use them for labeling the graph" << endl
         << "    -c, --compact-ids       should we sort and compact the id space? (default false)" << endl
         << "    -b, --break-cycles      use an approximate topological sort to break cycles in the graph" << endl
         << "    -n, --normalize         normalize the graph so that edges are always non-redundant" << endl
         << "                            (nodes have unique starting and ending bases relative to neighbors," << endl
         << "                            and edges that do not introduce new paths are removed and neighboring" << endl
         << "                            nodes are merged)" << endl
         << "    -U, --until-normal N    iterate normalization until convergence, or at most N times" << endl
         << "    -z, --nomerge-pre STR   do not let normalize (-n, -U) zip up any pair of nodes that both belong to path with prefix STR" << endl
         << "    -E, --unreverse-edges   flip doubly-reversing edges so that they are represented on the" << endl
         << "                            forward strand of the graph" << endl
         << "    -s, --simplify          remove redundancy from the graph that will not change its path space" << endl
         << "    -d, --dagify-step N     copy strongly connected components of the graph N times, forwarding" << endl
         << "                            edges from old to new copies to convert the graph into a DAG" << endl
         << "    -w, --dagify-to N       copy strongly connected components of the graph forwarding" << endl
         << "                            edges from old to new copies to convert the graph into a DAG" << endl
         << "                            until the shortest path through each SCC is N bases long" << endl
         << "    -L, --dagify-len-max N  stop a dagification step if the unrolling component has this much sequence" << endl
         << "    -f, --unfold N          represent inversions accessible up to N from the forward" << endl
         << "                            component of the graph" << endl
         << "    -O, --orient-forward    orient the nodes in the graph forward" << endl
         << "    -N, --remove-non-path   keep only nodes and edges which are part of paths" << endl
         << "    -A, --remove-path       keep only nodes and edges which are not part of any path" << endl
         << "    -k, --keep-path NAME    keep only nodes and edges in the path" << endl
         << "    -R, --remove-null       removes nodes that have no sequence, forwarding their edges" << endl
         << "    -g, --subgraph ID       gets the subgraph rooted at node ID, multiple allowed" << endl
         << "    -x, --context N         steps the subgraph out by N steps (default: 1)" << endl
         << "    -p, --prune-complex     remove nodes that are reached by paths of --length which" << endl
         << "                            cross more than --edge-max edges" << endl
         << "    -S, --prune-subgraphs   remove subgraphs which are shorter than --length" << endl
         << "    -l, --length N          for pruning complex regions and short subgraphs" << endl
         << "    -X, --chop N            chop nodes in the graph so they are not more than N bp long" << endl
         << "    -u, --unchop            where two nodes are only connected to each other and by one edge" << endl
         << "                            replace the pair with a single node that is the concatenation of their labels" << endl
         << "    -e, --edge-max N        only consider paths which make edge choices at <= this many points" << endl
         << "    -M, --max-degree N      unlink nodes that have edge degree greater than N" << endl
         << "    -m, --markers           join all head and tails nodes to marker nodes" << endl
         << "                            ('###' starts and '$$$' ends) of --length, for debugging" << endl
         << "    -y, --destroy-node ID   remove node with given id" << endl
         << "    -a, --cactus            convert to cactus graph representation" << endl
         << "    -v, --sample-vcf FILE   for a graph with allele paths, compute the sample graph from the given VCF" << endl
         << "    -G, --sample-graph FILE subset an augmented graph to a sample graph using a Locus file" << endl
         << "    -t, --threads N         for tasks that can be done in parallel, use this many threads" << endl;
}

int main_mod(int argc, char** argv) {

    if (argc == 2) {
        help_mod(argv);
        return 1;
    }

    string path_name;
    bool label_paths = false;
    bool compact_ids = false;
    bool prune_complex = false;
    int path_length = 0;
    int edge_max = 0;
    int chop_to = 0;
    bool add_start_and_end_markers = false;
    bool prune_subgraphs = false;
    bool simplify_graph = false;
    bool unchop = false;
    bool normalize_graph = false;
    bool remove_non_path = false;
    bool remove_path = false;
    bool compact_ranks = false;
    vector<nid_t> root_nodes;
    int32_t context_steps;
    bool remove_null = false;
    uint32_t unfold_to = 0;
    bool break_cycles = false;
    uint32_t dagify_steps = 0;
    uint32_t dagify_to = 0;
    uint32_t dagify_component_length_max = 0;
    bool orient_forward = false;
    nid_t destroy_node_id = 0;
    int until_normal_iter = 0;
    bool flip_doubly_reversed_edges = false;
    bool cactus = false;
    string vcf_filename;
    string loci_filename;
    int max_degree = 0;
    string nomerge_prefix;

    int c;
    optind = 2; // force optind past command positional argument
    while (true) {
        static struct option long_options[] =

        {
            {"help", no_argument, 0, 'h'},
            {"include-aln", required_argument, 0, 'i'},
            {"include-loci", required_argument, 0, 'q'},
            {"include-gt", required_argument, 0, 'Q'},
            {"compact-ids", no_argument, 0, 'c'},
            {"compact-ranks", no_argument, 0, 'C'},
            {"keep-path", required_argument, 0, 'k'},
            {"remove-orphans", no_argument, 0, 'o'},
            {"prune-complex", no_argument, 0, 'p'},
            {"prune-subgraphs", no_argument, 0, 'S'},
            {"length", required_argument, 0, 'l'},
            {"edge-max", required_argument, 0, 'e'},
            {"chop", required_argument, 0, 'X'},
            {"markers", no_argument, 0, 'm'},
            {"threads", no_argument, 0, 't'},
            {"label-paths", no_argument, 0, 'P'},
            {"simplify", no_argument, 0, 's'},
            {"unchop", no_argument, 0, 'u'},
            {"normalize", no_argument, 0, 'n'},
            {"until-normal", required_argument, 0, 'U'},
            {"nomerge-pre", required_argument, 0, 'z'},
            {"remove-non-path", no_argument, 0, 'N'},
            {"remove-path", no_argument, 0, 'A'},
            {"orient-forward", no_argument, 0, 'O'},
            {"unfold", required_argument, 0, 'f'},
            {"subgraph", required_argument, 0, 'g'},
            {"context", required_argument, 0, 'x'},
            {"remove-null", no_argument, 0, 'R'},
            {"dagify-steps", required_argument, 0, 'd'},
            {"dagify-to", required_argument, 0, 'w'},
            {"dagify-len-max", required_argument, 0, 'L'},
            {"break-cycles", no_argument, 0, 'b'},
            {"destroy-node", required_argument, 0, 'y'},
            {"translation", required_argument, 0, 'Z'},
            {"unreverse-edges", required_argument, 0, 'E'},
            {"cactus", no_argument, 0, 'a'},
            {"sample-vcf", required_argument, 0, 'v'},
            {"sample-graph", required_argument, 0, 'G'},
            {"max-degree", required_argument, 0, 'M'},
            {"drop-paths", no_argument, 0, 'D'},
            {"retain-path", required_argument, 0, 'r'},
            {"retain-complement", no_argument, 0, 'I'},
            {"demo_0", required_argument, 0, 'F'},
            {0, 0, 0, 0}
        };

        int option_index = 0;
<<<<<<< HEAD
        c = getopt_long (argc, argv, "hk:oi:q:Q:cpl:e:mt:SX:KPsunzNAf:Cg:x:RTU:Bbd:Ow:L:y:Z:Eav:G:M:Dr:IF:",
=======
        c = getopt_long (argc, argv, "hk:oi:q:Q:cpl:e:mt:SX:KPsunz:NAf:Cg:x:RTU:Bbd:Ow:L:y:Z:Eav:G:M:Dr:I",
>>>>>>> 045ee5fa
                long_options, &option_index);


        // Detect the end of the options.
        if (c == -1)
            break;

        switch (c)
        {

        case 'i':
            cerr << "[vg mod] error: vg mod -i is deprecated.  please switch to vg augment" << endl;
            exit(1);

        case 'q':
            cerr << "[vg mod] error: vg mod -q is deprecated.  please switch to vg augment -l" << endl;
            exit(1);

        case 'Q':
            cerr << "[vg mod] error: vg mod -Q is deprecated.  please switch to vg augment -L" << endl;
            exit(1);
            break;

        case 'Z':
            cerr << "[vg mod] error: vg mod -Z is deprecated.  please switch to vg augment -Z" << endl;
            exit(1);
            break;

        case 'D':
            cerr << "[vg mod] error: vg mod -D is deprecated.  please switch to vg paths -d" << endl;
            exit(1);
            break;

        case 'r':
            cerr << "[vg mod] error: vg mod -r is deprecated.  please switch to vg paths -r" << endl;
            exit(1);
            break;

        case 'I':
            cerr << "[vg mod] error: vg mod -I is deprecated.  please switch to vg paths -d" << endl;
            exit(1);
            break;

        case 'c':
            compact_ids = true;
            break;

        case 'k':
            path_name = optarg;
            break;

        case 'o':
            cerr << "warning[vg mod]: -o is deprecated. Dangling edges are now automatically removed." << endl;
            break;

        case 'p':
            prune_complex = true;
            break;

        case 'S':
            prune_subgraphs = true;
            break;

        case 'l':
            path_length = parse<int>(optarg);
            break;

        case 'X':
            chop_to = parse<int>(optarg);
            break;

        case 'u':
            unchop = true;
            break;

        case 'E':
            flip_doubly_reversed_edges = true;
            break;

        case 'e':
            edge_max = parse<int>(optarg);
            break;

        case 'm':
            add_start_and_end_markers = true;
            break;

        case 't':
            omp_set_num_threads(parse<int>(optarg));
            break;

        case 'f':
            unfold_to = parse<int>(optarg);
            break;

        case 'O':
            orient_forward = true;
            break;

        case 'P':
            cerr << "[vg mod] warning: vg mod -P is deprecated and will soon be removed.  please switch to vg augment -B" << endl;
            label_paths = true;
            break;

        case 's':
            simplify_graph = true;
            break;

        case 'n':
            normalize_graph = true;
            break;

        case 'z':
            nomerge_prefix = optarg;
            break;

        case 'N':
            remove_non_path = true;
            break;
            
        case 'A':
            remove_path = true;
            break;

        case 'U':
            until_normal_iter = parse<int>(optarg);
            break;

        case 'd':
            dagify_steps = parse<int>(optarg);
            break;

        case 'w':
            dagify_to = parse<int>(optarg);
            break;

        case 'L':
            dagify_component_length_max = parse<int>(optarg);
            break;

        case 'b':
            break_cycles = true;
            break;

        case 'g':
            root_nodes.push_back(parse<int>(optarg));
            break;

        case 'x':
            context_steps = parse<int>(optarg);
            break;

        case 'R':
            remove_null = true;
            break;

        case 'y':
            destroy_node_id = parse<int>(optarg);
            break;

        case 'a':
            cactus = true;
            break;

        case 'v':
            vcf_filename = optarg;
            break;
            
        case 'G':
            loci_filename = optarg;
            break;

        case 'M':
            max_degree = parse<int>(optarg);
            break;

        case 'h':
        case '?':
            help_mod(argv);
            exit(1);
            break;

        default:
            abort ();
        }
    }

    unique_ptr<handlegraph::MutablePathDeletableHandleGraph> graph;
    string graph_filename = get_input_file_name(optind, argc, argv);
    graph = vg::io::VPKG::load_one<handlegraph::MutablePathDeletableHandleGraph>(graph_filename);

    if (!vcf_filename.empty()) {
        // We need to throw out the parts of the graph that are on alt paths,
        // but not on alt paths for alts used by the first sample in the VCF.

        // This is called with the entire path name string to detect alt
        // paths.
        const function<bool(const string&)>& is_alt = Paths::is_alt;

        // This holds the VCF file we read the variants from. It needs to be the
        // same one used to construct the graph.
        vcflib::VariantCallFile variant_file;
        variant_file.open(vcf_filename);
        if (!variant_file.is_open()) {
            cerr << "error:[vg mod] could not open" << vcf_filename << endl;
            return 1;
        }

        // Now go through and prune down the varaints.

        // How many phases are there?
        size_t num_samples = variant_file.sampleNames.size();
        // TODO: we can only handle single-sample VCFs
        assert(num_samples == 1);

        // This will hold the IDs of all nodes visited by alt paths that aren't used.
        set<vg::id_t> alt_path_ids;

        graph->for_each_path_handle([&](const path_handle_t& p) {
            auto name = graph->get_path_name(p);
            // For every path name in the graph

            if(is_alt(name)) {
                // If it's an alt path, walk it
                
                graph->for_each_step_in_path(p, [&](const step_handle_t& s) {
                    // Mark all nodes that are part of it as on alt paths
                    alt_path_ids.insert(graph->get_id(graph->get_handle_of_step(s)));
                });
            }
        });

        // We also have a function to handle each variant as it comes in.
        auto handle_variant = [&](vcflib::Variant& variant) {
            // So we have a variant

            if(variant.alleles.size() < 2) {
                // Skip non-variable variants.
                return;
            }

            // Grab its id, or make one by hashing stuff if it doesn't
            // have an ID.
            string var_name = make_variant_id(variant);

            if(!graph->has_path("_alt_" + var_name + "_0")) {
                // There isn't a reference alt path for this variant. Someone messed up.
                cerr << variant << endl;
                throw runtime_error("Reference alt for " + var_name + " not in graph!");
            }

            // For now always work on sample 0. TODO: let the user specify a
            // name and find it.
            int sample_number = 0;

            // What sample is it?
            string& sample_name = variant_file.sampleNames[sample_number];

            // Parse it out and see if it's phased.
            string genotype = variant.getGenotype(sample_name);

            // Tokenize into allele numbers
            // The token iterator can't hold the regex
            regex allele_separator("[|/]");
            for (sregex_token_iterator it(genotype.begin(), genotype.end(), allele_separator, -1);
                it != sregex_token_iterator(); ++it) {
                // For every token separated by / or |
                int allele_number;
                if(it->str() == ".") {
                    // Unknown; pretend it's ref for the purposes of making a
                    // sample graph.
                    allele_number = 0;
                } else {
                    // Parse the allele number
                    allele_number = stoi(it->str());
                }



                // Make the name for its alt path
                string alt_path_name = "_alt_" + var_name + "_" + to_string(allele_number);
                
                graph->for_each_step_in_path(graph->get_path_handle(alt_path_name), [&](const step_handle_t& s) {
                    // Un-mark all nodes that are on this alt path, since it is used by the sample.
                    alt_path_ids.erase(graph->get_id(graph->get_handle_of_step(s)));
                });
            }

        };


        // Allocate a place to store actual variants
        vcflib::Variant var(variant_file);

        while (variant_file.is_open() && variant_file.getNextVariant(var)) {
            // this ... maybe we should remove it as for when we have calls against N
            bool isDNA = allATGC(var.ref);
            for (vector<string>::iterator a = var.alt.begin(); a != var.alt.end(); ++a) {
                if (!allATGC(*a)) isDNA = false;
            }
            // only work with DNA sequences
            if (!isDNA) {
                continue;
            }

            // Handle the variant
            handle_variant(var);
        }


        for(auto& node_id : alt_path_ids) {
            // And delete all the nodes that were used by alt paths that weren't
            // in the genotype of the first sample.
            
            // TODO: keep handles instead maybe?
            handle_t node = graph->get_handle(node_id);
            
            // We need to estroy all paths that touch this node.
            // But we can't do it while iterating (that's asking a lot of the handle graph implementation).
            // So we collect path handles and then destroy them.
            // They need to be a set so we can deduplicate multiple visits of a path.
            unordered_set<path_handle_t> paths_to_remove;
            graph->for_each_step_on_handle(node, [&](const step_handle_t& s) {
                // For every path that touches the node we're destroying,
                // destroy the path. We can't leave it because it won't be the
                // same path without this node.
                paths_to_remove.emplace(graph->get_path_handle_of_step(s));
#ifdef debug
                cerr << "Node " << node_id << " was on path " << graph->get_path_name(graph->get_path_handle_of_step(s)) << endl;
#endif
            });

            for(auto& path : paths_to_remove) {
                graph->destroy_path(path);
            }

            // Actually get rid of the node once its paths are gone.
            graph->destroy_handle(node);
        }

    }
    
    if (!loci_filename.empty()) {
        // Open the file
        ifstream loci_file(loci_filename);
        assert(loci_file.is_open());
    
        // What nodes and edges are called as present by the loci?
        set<handle_t> called_nodes;
        set<edge_t> called_edges;
    
        function<void(Locus&)> lambda = [&](Locus& locus) {
            // For each locus
            
            if (locus.genotype_size() == 0) {
                // No call made here. Just remove all the nodes/edges. TODO:
                // should we keep them all if we don't know if they're there or
                // not? Or should the caller call ref with some low confidence?
                return;
            }
            
            const Genotype& gt = locus.genotype(0);
            
            for (size_t j = 0; j < gt.allele_size(); j++) {
                // For every allele called as present
                int allele_number = gt.allele(j);
                const Path& allele = locus.allele(allele_number);
                
                for (size_t i = 0; i < allele.mapping_size(); i++) {
                    // For every Mapping in the allele
                    const Mapping& m = allele.mapping(i);
                    
                    // Remember to keep this node
                    called_nodes.insert(graph->get_handle(m.position().node_id()));
                    
                    if (i + 1 < allele.mapping_size()) {
                        // Look at the next mapping, which exists
                        const Mapping& m2 = allele.mapping(i + 1);
                        
                        // Find the edge from the last Mapping's node to this one and mark it as used
                        called_edges.insert(graph->edge_handle(graph->get_handle(m.position().node_id(), m.position().is_reverse()),
                            graph->get_handle(m2.position().node_id(), m2.position().is_reverse())));
                    }
                }
            }
        };
        vg::io::for_each(loci_file, lambda);
        
        // Collect all the unused nodes and edges (so we don't try to delete
        // while iterating...)
        set<handle_t> unused_nodes;
        set<edge_t> unused_edges;
        
        graph->for_each_handle([&](const handle_t& n) {
            if (!called_nodes.count(n)) {
                unused_nodes.insert(n);
            }
        });
        
        graph->for_each_edge([&](const edge_t& e) {
            if (!called_edges.count(e)) {
                unused_edges.insert(e);
            }
        });
        
        // Destroy all the extra edges (in case they use extra nodes)
        for (auto& e : unused_edges) {
            graph->destroy_edge(e);
        }
        
        for (auto& n : unused_nodes) {
            graph->destroy_handle(n);
        }
    }
    
    // Some stuff below here needs a vg graph.
    VG* vg_graph = dynamic_cast<vg::VG*>(graph.get());
    
    // Call this to populate the vg_graph if it isn't populated.
    auto ensure_vg = [&]() -> vg::VG* {
        if (vg_graph == nullptr) {
            // Copy instead.
            vg_graph = new vg::VG();
            handlealgs::copy_path_handle_graph(graph.get(), vg_graph);
            // Give the unique_ptr ownership and delete the graph we loaded.
            graph.reset(vg_graph);
            // Make sure the paths are all synced up
            vg_graph->paths.to_graph(vg_graph->graph);
        }
        return vg_graph;
    };
    
    if (!path_name.empty()) {
        // TODO: turn into an algorithm or reimplement
        ensure_vg();
        vg_graph->keep_path(path_name);
    }

    if (unchop) {
        handlealgs::unchop(*graph);
    }

    if (simplify_graph) {
        // Run at up to twice to try and get both ends of nodes.
        // This could be a loop until everything that can simplify does.
        algorithms::simplify_siblings(graph.get()) && algorithms::simplify_siblings(graph.get());
    }

    // check if a handle is contained within a path whose name has nomerge_prefix
    function<bool(const handle_t&)> check_prefix = [&nomerge_prefix, &graph](const handle_t& handle) {
        bool has_prefix = false;
        graph->for_each_step_on_handle(handle, [&nomerge_prefix, &graph, &has_prefix](const step_handle_t& step_handle) {
                string path_name = graph->get_path_name(graph->get_path_handle_of_step(step_handle));
                if (path_name.compare(0, nomerge_prefix.length(), nomerge_prefix) == 0) {
                    has_prefix = true;
                }
                return !has_prefix;
            });
        return has_prefix;
    };
    function<bool(const handle_t&, const handle_t&)> can_merge = nullptr;
    if (!nomerge_prefix.empty()) {        
        can_merge = [&nomerge_prefix, &graph, &check_prefix](const handle_t& h1, const handle_t& h2) {
            return !check_prefix(h1) || !check_prefix(h2);
        };
    }
    
    if (normalize_graph) {
        algorithms::normalize(graph.get(), 1, false, can_merge);
    }

    if (until_normal_iter) {
        // TODO: This doesn't work with vg::VG due to its paths needing re-syncing
        assert(vg_graph == nullptr);
        algorithms::normalize(graph.get(), until_normal_iter, true, can_merge);
    }

    if (remove_non_path) {
        // TODO: turn into an algorithm
        ensure_vg()->remove_non_path();
    }
    
    if (remove_path) {
        // TODO: turn into an algorithm
        ensure_vg()->remove_path();
    }

    if (orient_forward) {
        handlealgs::apply_orientations(graph.get(), handlealgs::topological_order(graph.get()));
    }

    if (flip_doubly_reversed_edges) {
        // TODO: turn into an algorithm
        ensure_vg()->flip_doubly_reversed_edges();
    }

    if (dagify_steps) {
        unordered_map<nid_t, pair<nid_t, bool> > node_translation;
        // TODO: turn into an algorithm
        ensure_vg();
        *vg_graph = vg_graph->dagify(dagify_steps, node_translation, 0, dagify_component_length_max);
    }

    if (dagify_to) {
        unordered_map<nid_t, pair<nid_t, bool> > node_translation;
        // use the walk as our maximum number of steps; it's the worst case
        // TODO: turn into an algorithm
        ensure_vg();
        *vg_graph = vg_graph->dagify(dagify_to, node_translation, dagify_to, dagify_component_length_max);
    }

    if (unfold_to) {
        unordered_map<nid_t, pair<nid_t, bool> > node_translation;
        // TODO: turn into an algorithm
        ensure_vg();
        *vg_graph = vg_graph->unfold(unfold_to, node_translation);
    }

    if (remove_null) {
        // TODO: turn into an algorithm
        ensure_vg()->remove_null_nodes_forwarding_edges();
    }

    if (break_cycles) {
        // TODO: turn into an algorithm
        ensure_vg()->break_cycles();
    }

    // to subset the graph
    if (!root_nodes.empty()) {
        VG g;
        // TODO: turn into an algorithm
        ensure_vg();
        for (auto root : root_nodes) {
            vg_graph->nonoverlapping_node_context_without_paths(vg_graph->get_node(root), g);
            vg_graph->expand_context(g, max(context_steps, 1));
            g.remove_orphan_edges();
        }
        *vg_graph = g;
    }

    // and optionally compact ids
    if (compact_ids) {
        // Sort and compact IDs.
        // TODO: This differs from vg ids! Make an alforithm.
        graph->apply_ordering(handlealgs::topological_order(graph.get()), true);
    }

    if (prune_complex) {
        if (!(path_length > 0 && edge_max > 0)) {
            cerr << "[vg mod]: when pruning complex regions you must specify a --length and --edge-max" << endl;
            return 1;
        }
        algorithms::prune_complex_with_head_tail(*graph, path_length, edge_max);
    }

    if (max_degree) {
        algorithms::remove_high_degree_nodes(*graph, max_degree);
    }

    if (prune_subgraphs) {
        algorithms::prune_short_subgraphs(*graph, path_length);
    }

    if (chop_to) {
        MutablePathDeletableHandleGraph* chop_graph = graph.get();
        if (vg_graph != nullptr) {
            chop_graph = vg_graph;
        }
        
        handlealgs::chop(*chop_graph, chop_to);
        
        if (chop_graph == vg_graph) {
            vg_graph->paths.compact_ranks();
        }
    }

    if (add_start_and_end_markers) {
        if (!(path_length > 0)) {
            cerr << "[vg mod]: when adding start and end markers you must provide a --length" << endl;
            return 1;
        }
        // TODO: replace this with the SourceSinkOverlay, accounting somehow for its immutability.
        Node* head_node = NULL;
        Node* tail_node = NULL;
        vg::id_t head_id = 0, tail_id = 0;
        ensure_vg()->add_start_end_markers(path_length, '#', '$', head_node, tail_node, head_id, tail_id);
    }

    if (destroy_node_id > 0) {
        graph->destroy_handle(graph->get_handle(destroy_node_id));
    }

    if (cactus) {
        // TODO: turn into an algorithm
        ensure_vg();
        // ensure we're sorted
        vg_graph->sort();
        *vg_graph = cactusify(*vg_graph);
        // no paths survive, make sure they are erased
        vg_graph->paths = Paths();
    }

    // Save the modified graph
    vg::io::save_handle_graph(graph.get(), std::cout);

    return 0;
}

// Register subcommand
static Subcommand vg_mod("mod", "filter, transform, and edit the graph", TOOLKIT, main_mod);<|MERGE_RESOLUTION|>--- conflicted
+++ resolved
@@ -164,16 +164,11 @@
             {"drop-paths", no_argument, 0, 'D'},
             {"retain-path", required_argument, 0, 'r'},
             {"retain-complement", no_argument, 0, 'I'},
-            {"demo_0", required_argument, 0, 'F'},
             {0, 0, 0, 0}
         };
 
         int option_index = 0;
-<<<<<<< HEAD
-        c = getopt_long (argc, argv, "hk:oi:q:Q:cpl:e:mt:SX:KPsunzNAf:Cg:x:RTU:Bbd:Ow:L:y:Z:Eav:G:M:Dr:IF:",
-=======
         c = getopt_long (argc, argv, "hk:oi:q:Q:cpl:e:mt:SX:KPsunz:NAf:Cg:x:RTU:Bbd:Ow:L:y:Z:Eav:G:M:Dr:I",
->>>>>>> 045ee5fa
                 long_options, &option_index);
 
 
