--- conflicted
+++ resolved
@@ -223,11 +223,7 @@
         };
 
         int option_index = 0;
-<<<<<<< HEAD
-        c = getopt_long (argc, argv, "b:t:px:F:v:TM:G:H:PoOB:R:r:I:E:g:i:f:k:X:Z:Vd:maANDCh",
-=======
         c = getopt_long (argc, argv, "b:t:px:F:v:TM:G:H:PoOB:R:r:I:E:g:i:f:k:X:Z:Vld:maANDCh",
->>>>>>> 75f2ec95
                 long_options, &option_index);
 
         // Detect the end of the options.
