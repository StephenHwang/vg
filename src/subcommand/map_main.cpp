#include "subcommand.hpp"
#include "../vg.hpp"
#include "../utility.hpp"
#include "../mapper.hpp"
#include "../surjector.hpp"
#include "../stream.hpp"
#include "../features.hpp"

#include <unistd.h>
#include <getopt.h>

using namespace vg;
using namespace vg::subcommand;

void help_map(char** argv) {
    cerr << "usage: " << argv[0] << " map [options] -d idxbase -f in1.fq [-f in2.fq] >aln.gam" << endl
         << "Align reads to a graph." << endl
         << endl
         << "graph/index:" << endl
         << "    -d, --base-name BASE    use BASE.xg and BASE.gcsa as the input index pair" << endl
         << "    -x, --xg-name FILE      use this xg index (defaults to <graph>.vg.xg)" << endl
         << "    -g, --gcsa-name FILE    use this GCSA2 index (defaults to <graph>" << gcsa::GCSA::EXTENSION << ")" << endl
         << "    -1, --gbwt-name FILE    use this GBWT haplotype index (defaults to <graph>"<<gbwt::GBWT::EXTENSION << ")" << endl
         << "algorithm:" << endl
         << "    -t, --threads N         number of compute threads to use" << endl
         << "    -k, --min-mem INT       minimum MEM length (if 0 estimate via -e) [0]" << endl
         << "    -e, --mem-chance FLOAT  set {-k} such that this fraction of {-k} length hits will by chance [5e-4]" << endl
         << "    -c, --hit-max N         ignore MEMs who have >N hits in our index (0 for no limit) [2048]" << endl
         << "    -Y, --max-mem INT       ignore mems longer than this length (unset if 0) [0]" << endl
         << "    -r, --reseed-x FLOAT    look for internal seeds inside a seed longer than FLOAT*--min-seed [1.5]" << endl
         << "    -u, --try-up-to INT     attempt to align up to the INT best candidate chains of seeds (1/2 for paired) [128]" << endl
         << "    -l, --try-at-least INT  attempt to align at least the INT best candidate chains of seeds [1]" << endl
         << "    -E, --approx-mq-cap INT weight MQ by suffix tree based estimate when estimate less than FLOAT [0]" << endl
         << "    --id-mq-weight N        scale mapping quality by the alignment score identity to this power [2]" << endl
         << "    -W, --min-chain INT     discard a chain if seeded bases shorter than INT [0]" << endl
         << "    -C, --drop-chain FLOAT  drop chains shorter than FLOAT fraction of the longest overlapping chain [0.45]" << endl
         << "    -n, --mq-overlap FLOAT  scale MQ by count of alignments with this overlap in the query with the primary [0]" << endl
         << "    -P, --min-ident FLOAT   accept alignment only if the alignment identity is >= FLOAT [0]" << endl
         << "    -H, --max-target-x N    skip cluster subgraphs with length > N*read_length [100]" << endl
         << "    -m, --acyclic-graph     improves runtime when the graph is acyclic" << endl
         << "    -w, --band-width INT    band width for long read alignment [256]" << endl
         << "    -O, --band-overlap INT  band overlap for long read alignment [{-w}/8]" << endl
         << "    -J, --band-jump INT     the maximum number of bands of insertion we consider in the alignment chain model [128]" << endl
         << "    -B, --band-multi INT    consider this many alignments of each band in banded alignment [16]" << endl
         << "    -Z, --band-min-mq INT   treat bands with less than this MQ as unaligned [0]" << endl
         << "    -I, --fragment STR      fragment length distribution specification STR=m:μ:σ:o:d [5000:0:0:0:1]" << endl
         << "                            max, mean, stdev, orientation (1=same, 0=flip), direction (1=forward, 0=backward)" << endl
         << "    -U, --fixed-frag-model  don't learn the pair fragment model online, use {-I} without update" << endl
         << "    -p, --print-frag-model  suppress alignment output and print the fragment model on stdout as per {-I} format" << endl
         << "    --frag-calc INT         update the fragment model every INT perfect pairs [10]" << endl
         << "    --fragment-x FLOAT      calculate max fragment size as frag_mean+frag_sd*FLOAT [10]" << endl
         << "    --mate-rescues INT      attempt up to INT mate rescues per pair [64]" << endl
         << "    -S, --unpaired-cost INT penalty for an unpaired read pair [17]" << endl
         << "    --no-patch-aln          do not patch banded alignments by locally aligning unaligned regions" << endl
         << "scoring:" << endl
         << "    -q, --match INT         use this match score [1]" << endl
         << "    -z, --mismatch INT      use this mismatch penalty [4]" << endl
         << "    --score-matrix FILE     read a 5x5 integer substitution scoring matrix from a file" << endl
         << "    -o, --gap-open INT      use this gap open penalty [6]" << endl
         << "    -y, --gap-extend INT    use this gap extension penalty [1]" << endl
         << "    -L, --full-l-bonus INT  the full-length alignment bonus [5]" << endl
         << "    --drop-full-l-bonus     remove the full length bonus from the score before sorting and MQ calculation" << endl
         << "    -a, --hap-exp FLOAT     the exponent for haplotype consistency likelihood in alignment score [1]" << endl
         << "    -A, --qual-adjust       perform base quality adjusted alignments (requires base quality input)" << endl
         << "input:" << endl
         << "    -s, --sequence STR      align a string to the graph in graph.vg using partial order alignment" << endl
         << "    -V, --seq-name STR      name the sequence using this value (for graph modification with new named paths)" << endl
         << "    -T, --reads FILE        take reads (one per line) from FILE, write alignments to stdout" << endl
         << "    -b, --hts-input FILE    align reads from htslib-compatible FILE (BAM/CRAM/SAM) stdin (-), alignments to stdout" << endl
         << "    -G, --gam-input FILE    realign GAM input" << endl
         << "    -f, --fastq FILE        input fastq or (2-line format) fasta, possibly compressed, two are allowed, one for each mate" << endl
         << "    -F, --fasta FILE        align the sequences in a FASTA file that may have multiple lines per reference sequence" << endl
         << "    -i, --interleaved       fastq or GAM is interleaved paired-ended" << endl
         << "    -N, --sample NAME       for --reads input, add this sample" << endl
         << "    -R, --read-group NAME   for --reads input, add this read group" << endl
         << "output:" << endl
         << "    -j, --output-json       output JSON rather than an alignment stream (helpful for debugging)" << endl
         << "    --surject-to TYPE       surject the output into the graph's paths, writing TYPE := bam |sam | cram" << endl
         << "    --buffer-size INT       buffer this many alignments together before outputting in GAM [512]" << endl
         << "    -X, --compare           realign GAM input (-G), writing alignment with \"correct\" field set to overlap with input" << endl
         << "    -v, --refpos-table      for efficient testing output a table of name, chr, pos, mq, score" << endl
         << "    -K, --keep-secondary    produce alignments for secondary input alignments in addition to primary ones" << endl
         << "    -M, --max-multimaps INT produce up to INT alignments for each read [1]" << endl
         << "    -Q, --mq-max INT        cap the mapping quality at INT [60]" << endl
         << "    -D, --debug             print debugging information about alignment to stderr" << endl;

}

int main_map(int argc, char** argv) {

    if (argc == 2) {
        help_map(argv);
        return 1;
    }

    #define OPT_SCORE_MATRIX 1000
    string matrix_file_name;
    string seq;
    string qual;
    string seq_name;
    string db_name;
    string xg_name;
    string gcsa_name;
    string gbwt_name;
    string read_file;
    string hts_file;
    string fasta_file;
    bool keep_secondary = false;
    int hit_max = 2048;
    int max_multimaps = 1;
    int thread_count = 1;
    bool output_json = false;
    string surject_type;
    bool debug = false;
    float min_score = 0;
    string sample_name;
    string read_group;
    string fastq1, fastq2;
    bool interleaved_input = false;
    int band_width = 256;
    int band_overlap = -1;
    int band_multimaps = 16;
    int max_band_jump = 128;
    bool always_rescue = false;
    bool top_pairs_only = false;
    int max_mem_length = 0;
    int min_mem_length = 0;
    int min_cluster_length = 0;
    float mem_reseed_factor = 1.5;
    int max_target_factor = 100;
    int buffer_size = 512;
    int8_t match = default_match;
    int8_t mismatch = default_mismatch;
    int8_t gap_open = default_gap_open;
    int8_t gap_extend = default_gap_extension;
    int8_t full_length_bonus = default_full_length_bonus;
    int unpaired_penalty = 17;
    double haplotype_consistency_exponent = 1;
    bool strip_bonuses = false;
    bool qual_adjust_alignments = false;
    int extra_multimaps = 128;
    int min_multimaps = 1;
    int max_mapping_quality = 60;
    double maybe_mq_threshold = 0;
    double identity_weight = 2;
    string gam_input;
    bool compare_gam = false;
    int fragment_max = 5000;
    int fragment_size = 0;
    double fragment_mean = 0;
    double fragment_stdev = 0;
    double fragment_sigma = 10;
    bool fragment_orientation = false;
    bool fragment_direction = true;
    float chance_match = 5e-4;
    bool use_fast_reseed = true;
    float drop_chain = 0.45;
    float mq_overlap = 0.0;
    int kmer_size = 0; // if we set to positive, we'd revert to the old kmer based mapper
    int kmer_stride = 0;
    int pair_window = 64; // unused
    int mate_rescues = 64;
    bool fixed_fragment_model = false;
    bool print_fragment_model = false;
    int fragment_model_update = 10;
    bool acyclic_graph = false;
    bool refpos_table = false;
    bool patch_alignments = true;
    int min_banded_mq = 0;
    int max_sub_mem_recursion_depth = 2;

    int c;
    optind = 2; // force optind past command positional argument
    while (true) {
        static struct option long_options[] =

            {
                /* These options set a flag. */
                //{"verbose", no_argument,       &verbose_flag, 1},
                {"sequence", required_argument, 0, 's'},
                {"seq-name", required_argument, 0, 'V'},
                {"base-name", required_argument, 0, 'd'},
                {"xg-name", required_argument, 0, 'x'},
                {"gcsa-name", required_argument, 0, 'g'},
                {"gbwt-name", required_argument, 0, '1'},
                {"reads", required_argument, 0, 'T'},
                {"sample", required_argument, 0, 'N'},
                {"read-group", required_argument, 0, 'R'},
                {"hit-max", required_argument, 0, 'c'},
                {"max-multimaps", required_argument, 0, 'M'},
                {"threads", required_argument, 0, 't'},
                {"gam-input", required_argument, 0, 'G'},
                {"output-json", no_argument, 0, 'j'},
                {"hts-input", required_argument, 0, 'b'},
                {"keep-secondary", no_argument, 0, 'K'},
                {"fastq", required_argument, 0, 'f'},
                {"fasta", required_argument, 0, 'F'},
                {"interleaved", no_argument, 0, 'i'},
                {"band-width", required_argument, 0, 'w'},
                {"band-overlap", required_argument, 0, 'O'},
                {"band-multi", required_argument, 0, 'B'},
                {"band-jump", required_argument, 0, 'J'},
                {"band-min-mq", required_argument, 0, 'Z'},
                {"min-ident", required_argument, 0, 'P'},
                {"debug", no_argument, 0, 'D'},
                {"min-mem", required_argument, 0, 'k'},
                {"max-mem", required_argument, 0, 'Y'},
                {"reseed-x", required_argument, 0, 'r'},
                {"min-chain", required_argument, 0, 'W'},
                {"fast-reseed", no_argument, 0, '6'},
                {"max-target-x", required_argument, 0, 'H'},
                {"buffer-size", required_argument, 0, '9'},
                {"match", required_argument, 0, 'q'},
                {"mismatch", required_argument, 0, 'z'},
                {"score-matrix", required_argument, 0, OPT_SCORE_MATRIX},
                {"gap-open", required_argument, 0, 'o'},
                {"gap-extend", required_argument, 0, 'y'},
                {"qual-adjust", no_argument, 0, 'A'},
                {"try-up-to", required_argument, 0, 'u'},
                {"compare", no_argument, 0, 'X'},
                {"fragment", required_argument, 0, 'I'},
                {"fragment-x", required_argument, 0, '3'},
                {"full-l-bonus", required_argument, 0, 'L'},
                {"hap-exp", required_argument, 0, 'a'},
                {"acyclic-graph", no_argument, 0, 'm'},
                {"mem-chance", required_argument, 0, 'e'},
                {"drop-chain", required_argument, 0, 'C'},
                {"mq-overlap", required_argument, 0, 'n'},
                {"try-at-least", required_argument, 0, 'l'},
                {"mq-max", required_argument, 0, 'Q'},
                {"mate-rescues", required_argument, 0, '0'},
                {"approx-mq-cap", required_argument, 0, 'E'},
                {"fixed-frag-model", no_argument, 0, 'U'},
                {"print-frag-model", no_argument, 0, 'p'},
                {"frag-calc", required_argument, 0, '4'},
                {"id-mq-weight", required_argument, 0, '7'},
                {"refpos-table", no_argument, 0, 'v'},
                {"surject-to", required_argument, 0, '5'},
                {"no-patch-aln", no_argument, 0, '8'},
                {"drop-full-l-bonus", no_argument, 0, '2'},
                {"unpaired-cost", required_argument, 0, 'S'},
                {0, 0, 0, 0}
            };

        int option_index = 0;
        c = getopt_long (argc, argv, "s:J:Q:d:x:g:1:T:N:R:c:M:t:G:jb:Kf:iw:P:Dk:Y:r:W:6H:Z:q:z:o:y:Au:B:I:S:l:e:C:V:O:L:a:n:E:X:UpF:m7:v5:824:3:9:0:",
                         long_options, &option_index);


        /* Detect the end of the options. */
        if (c == -1)
            break;

        switch (c)
        {
        case 's':
            seq = optarg;
            break;

        case 'd':
            db_name = optarg;
            break;

        case 'x':
            xg_name = optarg;
            break;

        case 'g':
            gcsa_name = optarg;
            break;
            
        case '1':
            gbwt_name = optarg;
            break;

        case 'V':
            seq_name = optarg;
            break;

        case 'c':
            hit_max = atoi(optarg);
            break;

        case 'M':
            max_multimaps = atoi(optarg);
            break;

        case '7':
            identity_weight = atof(optarg);
            break;

        case 'Q':
            max_mapping_quality = atoi(optarg);
            break;

        case 'E':
            maybe_mq_threshold = atof(optarg);
            break;

        case 'L':
            full_length_bonus = atoi(optarg);
            break;

        case '2':
            strip_bonuses = true;
            break;

        case 'a':
            haplotype_consistency_exponent = atof(optarg);
            break;
        
        case 'm':
            acyclic_graph = true;
            break;

        case 'T':
            read_file = optarg;
            break;

        case 'R':
            read_group = optarg;
            break;

        case 'N':
            sample_name = optarg;
            break;

        case 'b':
            hts_file = optarg;
            break;

        case 'K':
            keep_secondary = true;
            break;

        case 'f':
            if (fastq1.empty()) fastq1 = optarg;
            else if (fastq2.empty()) fastq2 = optarg;
            else { cerr << "[vg map] error: more than two fastqs specified" << endl; exit(1); }
            break;

        case 'F':
            fasta_file = optarg;
            break;

        case 'i':
            interleaved_input = true;
            break;

        case 't':
            omp_set_num_threads(atoi(optarg));
            break;

        case 'D':
            debug = true;
            break;

        case 'e':
            chance_match = atof(optarg);
            break;

        case 'C':
            drop_chain = atof(optarg);
            break;

        case 'l':
            min_multimaps = atoi(optarg);
            break;

        case 'n':
            mq_overlap = atof(optarg);
            break;

        case 'G':
            gam_input = optarg;
            break;

        case 'j':
            output_json = true;
            break;

        case 'w':
            band_width = atoi(optarg);
            break;

        case 'O':
            band_overlap = atoi(optarg);
            break;

        case 'B':
            band_multimaps = atoi(optarg);
            break;

        case 'J':
            max_band_jump = atoi(optarg);
            break;

        case 'Z':
            min_banded_mq = atoi(optarg);
            break;

        case 'P':
            min_score = atof(optarg);
            break;

        case 'k':
            min_mem_length = atoi(optarg);
            break;

        case 'Y':
            max_mem_length = atoi(optarg);
            break;

        case 'r':
            mem_reseed_factor = atof(optarg);
            break;

        case 'W':
            min_cluster_length = atoi(optarg);
            break;

        case 'H':
            max_target_factor = atoi(optarg);
            break;

        case '9':
            buffer_size = atoi(optarg);
            break;

        case 'q':
            match = atoi(optarg);
            break;

        case 'z':
            mismatch = atoi(optarg);
            break;

        case OPT_SCORE_MATRIX:
            matrix_file_name = optarg;
            if (matrix_file_name.empty()) {
                cerr << "error:[vg map] Must provide matrix file with --matrix-file." << endl;
                exit(1);
            }
            break;

        case 'o':
            gap_open = atoi(optarg);
            break;

        case 'y':
            gap_extend = atoi(optarg);
            break;

        case 'A':
            qual_adjust_alignments = true;
            break;

        case 'u':
            extra_multimaps = atoi(optarg);
            break;

        case 'X':
            compare_gam = true;
            output_json = true;
            break;

        case 'v':
            refpos_table = true;
            break;

        case '5':
            surject_type = optarg;
            break;

        case '8':
            patch_alignments = false;
            break;

        case 'I':
        {
            vector<string> parts = split_delims(string(optarg), ":");
            if (parts.size() == 1) {
                convert(parts[0], fragment_max);
            } else if (parts.size() == 5) {
                convert(parts[0], fragment_size);
                convert(parts[1], fragment_mean);
                convert(parts[2], fragment_stdev);
                convert(parts[3], fragment_orientation);
                convert(parts[4], fragment_direction);
            } else {
                cerr << "error [vg map] expected five :-delimited numbers to --fragment" << endl;
                return 1;
            }
        }
        break;

        case '3':
            fragment_sigma = atof(optarg);
            break;

        case 'S':
            unpaired_penalty = atoi(optarg);
            break;

        case '0':
            mate_rescues = atoi(optarg);
            break;

        case 'U':
            fixed_fragment_model = true;
            break;

        case 'p':
            print_fragment_model = true;
            break;

        case '4':
            fragment_model_update = atoi(optarg);
            break;

        case 'h':
        case '?':
            /* getopt_long already printed an error message. */
            help_map(argv);
            exit(1);
            break;


        default:
            cerr << "Unimplemented option " << (char) c << endl;
            exit(1);
        }
    }

    if (seq.empty() && read_file.empty() && hts_file.empty() && fastq1.empty() && gam_input.empty() && fasta_file.empty()) {
        cerr << "error:[vg map] A sequence or read file is required when mapping." << endl;
        return 1;
    }

    if (!qual.empty() && (seq.length() != qual.length())) {
        cerr << "error:[vg map] Sequence and base quality string must be the same length." << endl;
        return 1;
    }

    if (qual_adjust_alignments && ((fastq1.empty() && hts_file.empty() && qual.empty() && gam_input.empty()) // must have some quality input
                                   || (!seq.empty() && qual.empty())                                         // can't provide sequence without quality
                                   || !read_file.empty()))                                                   // can't provide sequence list without qualities
    {
        cerr << "error:[vg map] Quality adjusted alignments require base quality scores for all sequences." << endl;
        return 1;
    }
    // note: still possible that hts file types don't have quality, but have to check the file to know

    MappingQualityMethod mapping_quality_method = Approx;

    string file_name;
    if (optind < argc) {
        file_name = get_input_file_name(optind, argc, argv);
    }

    if (gcsa_name.empty() && !file_name.empty()) {
        gcsa_name = file_name + gcsa::GCSA::EXTENSION;
    }
    
    if (gbwt_name.empty() && !file_name.empty()) {
        gbwt_name = file_name + gbwt::GBWT::EXTENSION;
    }

    if (xg_name.empty() && !file_name.empty()) {
        xg_name = file_name + ".xg";
    }

    if (!db_name.empty()) {
        xg_name = db_name + ".xg";
        gcsa_name = db_name + gcsa::GCSA::EXTENSION;
        gbwt_name = db_name + gbwt::GBWT::EXTENSION;
    }

    if (band_overlap == -1) {
        band_overlap = band_width/8;
    }

    // Configure GCSA2 verbosity so it doesn't spit out loads of extra info
    gcsa::Verbosity::set(gcsa::Verbosity::SILENT);
    
    // Configure its temp directory to the system temp directory
    gcsa::TempFile::setDirectory(temp_file::get_dir());

    // Load up our indexes.
    xg::XG* xgidx = nullptr;
    gcsa::GCSA* gcsa = nullptr;
    gcsa::LCPArray* lcp = nullptr;
    gbwt::GBWT* gbwt = nullptr;
    
    // One of them may be used to provide haplotype scores
    haplo::ScoreProvider* haplo_score_provider = nullptr;

    // We try opening the file, and then see if it worked
    ifstream xg_stream(xg_name);

    if(xg_stream) {
        // We have an xg index!
        
        // TODO: tell when the user asked for an XG vs. when we guessed one,
        // and error when the user asked for one and we can't find it.
        if(debug) {
            cerr << "Loading xg index " << xg_name << "..." << endl;
        }
        xgidx = new xg::XG(xg_stream);
        
        // TODO: Support haplo::XGScoreProvider?
    }

    ifstream gcsa_stream(gcsa_name);
    if(gcsa_stream) {
        // We have a GCSA index too!
        if(debug) {
            cerr << "Loading GCSA2 index " << gcsa_name << "..." << endl;
        }
        gcsa = new gcsa::GCSA();
        gcsa->load(gcsa_stream);
    }

    string lcp_name = gcsa_name + ".lcp";
    ifstream lcp_stream(lcp_name);
    if (lcp_stream) {
        if(debug) {
            cerr << "Loading LCP index " << gcsa_name << "..." << endl;
        }
        lcp = new gcsa::LCPArray();
        lcp->load(lcp_stream);
    }
    
    ifstream gbwt_stream(gbwt_name);
    if(gbwt_stream) {
        // We have a GBWT index too!
        if(debug) {
            cerr << "Loading GBWT haplotype index " << gbwt_name << "..." << endl;
        }
        gbwt = new gbwt::GBWT();
        gbwt->load(gbwt_stream);
        
        // We want to use this for haplotype scoring
        haplo_score_provider = new haplo::GBWTScoreProvider<gbwt::GBWT>(*gbwt);
    }

    ifstream matrix_stream;
    if (!matrix_file_name.empty()) {
      matrix_stream.open(matrix_file_name);
      if (!matrix_stream) {
          cerr << "error:[vg map] Cannot open scoring matrix file " << matrix_file_name << endl;
          exit(1);
      }
    }

    thread_count = get_thread_count();

    vector<Mapper*> mapper;
    mapper.resize(thread_count);
    vector<vector<Alignment> > output_buffer;
    output_buffer.resize(thread_count);
    vector<Alignment> empty_alns;
    
    // If we need to do surjection
    Surjector surjector(xgidx);

    // bam/sam/cram output
    samFile* sam_out = 0;
    int buffer_limit = 100;
    bam_hdr_t* hdr = nullptr;
    int compress_level = 9; // hard coded
    map<string, string> rg_sample;
    string sam_header;
    
    vector<Surjector*> surjectors;
    if (!surject_type.empty()) {
        surjectors.resize(thread_count);
        for (int i = 0; i < surjectors.size(); i++) {
            surjectors[i] = new Surjector(xgidx);
        }
    }

    // if no paths were given take all of those in the index
    set<string> path_names;
    if (!surject_type.empty() && path_names.empty()) {
        for (size_t i = 1; i <= xgidx->path_count; ++i) {
            path_names.insert(xgidx->path_name(i));
        }
    }

    // for SAM header generation
    auto setup_sam_header = [&hdr, &sam_out, &surject_type, &compress_level, &xgidx, &rg_sample, &sam_header] (void) {
#pragma omp critical (hts_header)
        if (!hdr) {
            char out_mode[5];
            string out_format = "";
            strcpy(out_mode, "w");
            if (surject_type == "bam") { out_format = "b"; }
            else if (surject_type == "cram") { out_format = "c"; }
            else { out_format = ""; }
            strcat(out_mode, out_format.c_str());
            if (compress_level >= 0) {
                char tmp[2];
                tmp[0] = compress_level + '0'; tmp[1] = '\0';
                strcat(out_mode, tmp);
            }
            map<string, int64_t> path_length;
            int num_paths = xgidx->max_path_rank();
            for (int i = 1; i <= num_paths; ++i) {
                auto name = xgidx->path_name(i);
                path_length[name] = xgidx->path_length(name);
            }
            hdr = hts_string_header(sam_header, path_length, rg_sample);
            if ((sam_out = sam_open("-", out_mode)) == 0) {
                cerr << "[vg map] failed to open stdout for writing HTS output" << endl;
                exit(1);
            } else {
                // write the header
                if (sam_hdr_write(sam_out, hdr) != 0) {
                    cerr << "[vg map] error: failed to write the SAM header" << endl;
                }
            }
        }
    };

    // TODO: Refactor the surjection code out of surject_main and intto somewhere where we can just use it here!

    auto surject_alignments = [&hdr, &sam_header, &mapper, &rg_sample, &setup_sam_header, &path_names, &sam_out, &xgidx, &surjectors] (const vector<Alignment>& alns1, const vector<Alignment>& alns2) {
        
        if (alns1.empty()) return;
        setup_sam_header();
        vector<tuple<string, int64_t, bool, Alignment> > surjects1, surjects2;
        int tid = omp_get_thread_num();
        for (auto& aln : alns1) {
            // Surject each alignment of the first read in the pair
            string path_name;
            int64_t path_pos = -1;
            bool path_reverse = false;
            
            auto surj = surjectors[omp_get_thread_num()]->path_anchored_surject(aln, path_names, path_name, path_pos, path_reverse);
            surjects1.push_back(make_tuple(path_name, path_pos, path_reverse, surj));
            
            // hack: if we haven't established the header, we look at the reads to guess which read groups to put in it
            if (!hdr && !surj.read_group().empty() && !surj.sample_name().empty()) {
#pragma omp critical (hts_header)
                rg_sample[surj.read_group()] = surj.sample_name();
            }
        }
        
        for (auto& aln : alns2) {
            // Surject each alignment of the second read in the pair, if any
            string path_name;
            int64_t path_pos = -1;
            bool path_reverse = false;
            
            auto surj = surjectors[omp_get_thread_num()]->path_anchored_surject(aln, path_names, path_name, path_pos, path_reverse);
            surjects2.push_back(make_tuple(path_name, path_pos, path_reverse, surj));
            
            // Don't try and populate the header; it should have happened already
        }
        
        if (surjects2.empty()) {
            // Write out surjected single-end reads
        
            for (auto& s : surjects1) {
                auto& path_name = get<0>(s);
                auto& path_pos = get<1>(s);
                auto& path_reverse = get<2>(s);
                auto& surj = get<3>(s);
                
                size_t path_len = 0;
                if (path_name != "") {
                    path_len = xgidx->path_length(path_name);
                }
                string cigar = cigar_against_path(surj, path_reverse, path_pos, path_len, 0);
                bam1_t* b = alignment_to_bam(sam_header,
                                             surj,
                                             path_name,
                                             path_pos,
                                             path_reverse,
                                             cigar);
                int r = 0;
#pragma omp critical (cout)
                r = sam_write1(sam_out, hdr, b);
                if (r == 0) { cerr << "[vg map] error: writing to stdout failed" << endl; exit(1); }
                bam_destroy1(b);
            }
        } else {
            // Write out surjected paired-end reads
            
            // Paired-end reads come in corresponding pairs, allowing duplicate reads.
            assert(surjects1.size() == surjects2.size());
            
            for (size_t i = 0; i < surjects1.size(); i++) {
                // For each corresponding pair
                auto& s1 = surjects1[i];
                auto& s2 = surjects2[i];

                // Unpack each read
                auto& path_name1 = get<0>(s1);
                auto& path_pos1 = get<1>(s1);
                auto& path_reverse1 = get<2>(s1);
                auto& surj1 = get<3>(s1);
                
                auto& path_name2 = get<0>(s2);
                auto& path_pos2 = get<1>(s2);
                auto& path_reverse2 = get<2>(s2);
                auto& surj2 = get<3>(s2);
                
                // Compute CIGARs
                size_t path_len1, path_len2;
                if (path_name1 != "") {
                    path_len1 = xgidx->path_length(path_name1);
                }
                if (path_name2 != "") {
                    path_len2 = xgidx->path_length(path_name2);
                }
                string cigar1 = cigar_against_path(surj1, path_reverse1, path_pos1, path_len1, 0);
                string cigar2 = cigar_against_path(surj2, path_reverse2, path_pos2, path_len2, 0);
                
                // TODO: compute template length based on
                // pair distance and alignment content.
                int template_length = 0;
                
                // Make BAM records
                bam1_t* b1 = alignment_to_bam(sam_header,
                                              surj1,
                                              path_name1,
                                              path_pos1,
                                              path_reverse1,
                                              cigar1,
                                              path_name2,
                                              path_pos2,
                                              template_length);
                bam1_t* b2 = alignment_to_bam(sam_header,
                                              surj2,
                                              path_name2,
                                              path_pos2,
                                              path_reverse2,
                                              cigar2,
                                              path_name1,
                                              path_pos1,
                                              template_length);
                
                // Write the records
                int r = 0;
#pragma omp critical (cout)
                r = sam_write1(sam_out, hdr, b1);
                if (r == 0) { cerr << "[vg map] error: writing to stdout failed" << endl; exit(1); }
                bam_destroy1(b1);
                r = 0;
#pragma omp critical (cout)
                r = sam_write1(sam_out, hdr, b2);
                if (r == 0) { cerr << "[vg map] error: writing to stdout failed" << endl; exit(1); }
                bam_destroy1(b2);
            }
            
            
        }
    };

    auto write_json = [](const vector<Alignment>& alns) {
        for(auto& alignment : alns) {
            string json = pb2json(alignment);
            cout << json << "\n";
        }
    };

    auto write_refpos = [](const vector<Alignment>& alns) {
        for(auto& alignment : alns) {
            Position refpos;
            if (alignment.refpos_size()) {
                refpos = alignment.refpos(0);
            }
            cout << alignment.name() << "\t"
            << refpos.name() << "\t"
            << refpos.offset() << "\t"
            << alignment.mapping_quality() << "\t"
            << alignment.score() << "\n";
        }
    };

    // We have one function to dump alignments into
    // Make sure to flush the buffer at the end of the program!
    auto output_alignments = [&output_buffer,
                              &output_json,
                              &surject_type,
                              &surject_alignments,
                              &buffer_size,
                              &refpos_table,
                              &write_json,
                              &write_refpos](const vector<Alignment>& alns1, const vector<Alignment>& alns2) {
        if (output_json) {
            // If we want to convert to JSON, convert them all to JSON and dump them to cout.
#pragma omp critical (cout)
            {
                write_json(alns1);
                write_json(alns2);
            }
        } else if (refpos_table) {
            // keep multi alignments ordered appropriately
#pragma omp critical (cout)
            {
                write_refpos(alns1);
                write_refpos(alns2);
            }
        } else if (!surject_type.empty()) {
            // surject
            surject_alignments(alns1, alns2);
        } else {
            // Otherwise write them through the buffer for our thread
            int tid = omp_get_thread_num();
            auto& output_buf = output_buffer[tid];

            // Copy all the alignments over to the output buffer
            copy(alns1.begin(), alns1.end(), back_inserter(output_buf));
            copy(alns2.begin(), alns2.end(), back_inserter(output_buf));

            stream::write_buffered(cout, output_buf, buffer_size);
        }
    };

    for (int i = 0; i < thread_count; ++i) {
        Mapper* m = nullptr;
        if(xgidx && gcsa && lcp) {
            // We have the xg and GCSA indexes, so use them
            m = new Mapper(xgidx, gcsa, lcp, haplo_score_provider);
        } else {
            // Can't continue with null
            throw runtime_error("Need XG, GCSA, and LCP to create a Mapper");
        }
        m->hit_max = hit_max;
        m->max_multimaps = max_multimaps;
        m->min_multimaps = max(min_multimaps, max_multimaps);
        m->band_multimaps = band_multimaps;
        m->min_banded_mq = min_banded_mq;
        m->maybe_mq_threshold = maybe_mq_threshold;
        m->debug = debug;
        m->min_identity = min_score;
        m->drop_chain = drop_chain;
        m->mq_overlap = mq_overlap;
        m->min_mem_length = (min_mem_length > 0 ? min_mem_length
                             : m->random_match_length(chance_match));
        m->min_cluster_length = min_cluster_length;
        m->mem_reseed_length = round(mem_reseed_factor * m->min_mem_length);
        if (debug && i == 0) {
            cerr << "[vg map] : min_mem_length = " << m->min_mem_length
                 << ", mem_reseed_length = " << m->mem_reseed_length
                 << ", min_cluster_length = " << m->min_cluster_length << endl;
        }
        m->fast_reseed = use_fast_reseed;
        m->max_sub_mem_recursion_depth = max_sub_mem_recursion_depth;
        m->max_target_factor = max_target_factor;
        m->set_alignment_scores(match, mismatch, gap_open, gap_extend, full_length_bonus, haplotype_consistency_exponent);
        if(matrix_stream.is_open()) m->load_scoring_matrix(matrix_stream);
        m->strip_bonuses = strip_bonuses;
        m->adjust_alignments_for_base_quality = qual_adjust_alignments;
        m->extra_multimaps = extra_multimaps;
        m->mapping_quality_method = mapping_quality_method;
        m->always_rescue = always_rescue;
        m->frag_stats.fixed_fragment_model = fixed_fragment_model;
        m->frag_stats.fragment_max = fragment_max;
        m->frag_stats.fragment_sigma = fragment_sigma;
        m->unpaired_penalty = unpaired_penalty;
        if (fragment_mean) {
            m->frag_stats.fragment_size = fragment_size;
            m->frag_stats.cached_fragment_length_mean = fragment_mean;
            m->frag_stats.cached_fragment_length_stdev = fragment_stdev;
            m->frag_stats.cached_fragment_orientation_same = fragment_orientation;
            m->frag_stats.cached_fragment_direction = fragment_direction;
        }
        m->frag_stats.fragment_model_update_interval = fragment_model_update;
        m->max_mapping_quality = max_mapping_quality;
        m->mate_rescues = mate_rescues;
        m->max_band_jump = max_band_jump;
        m->identity_weight = identity_weight;
        m->assume_acyclic = acyclic_graph;
        m->patch_alignments = patch_alignments;
        mapper[i] = m;
    }

    if (!seq.empty()) {
        int tid = omp_get_thread_num();

        Alignment unaligned;
        unaligned.set_sequence(seq);

        if (!qual.empty()) {
            unaligned.set_quality(qual);
        }

        vector<Alignment> alignments = mapper[tid]->align_multi(unaligned, kmer_size, kmer_stride, max_mem_length, band_width, band_overlap);
        if(alignments.size() == 0) {
            // If we didn't have any alignments, report the unaligned alignment
            alignments.push_back(unaligned);
        }


        for(auto& alignment : alignments) {
            if (!sample_name.empty()) alignment.set_sample_name(sample_name);
            if (!read_group.empty()) alignment.set_read_group(read_group);
            if (!seq_name.empty()) alignment.set_name(seq_name);
        }

        // Output the alignments in JSON or protobuf as appropriate.
        output_alignments(alignments, empty_alns);
    }

    if (!read_file.empty()) {
        ifstream in(read_file);
        bool more_data = in.good();
#pragma omp parallel shared(in)
        {
            string line;
            int tid = omp_get_thread_num();
            while (in.good()) {
                line.clear();
#pragma omp critical (readq)
                {
                    std::getline(in,line);
                }
                if (!line.empty()) {
                    // Make an alignment
                    Alignment unaligned;
                    unaligned.set_sequence(line);

                    vector<Alignment> alignments = mapper[tid]->align_multi(unaligned, kmer_size, kmer_stride, max_mem_length, band_width, band_overlap);

                    for(auto& alignment : alignments) {
                        // Set the alignment metadata
                        if (!sample_name.empty()) alignment.set_sample_name(sample_name);
                        if (!read_group.empty()) alignment.set_read_group(read_group);
                    }


                    // Output the alignments in JSON or protobuf as appropriate.
                    output_alignments(alignments, empty_alns);
                }
            }
        }
    }

    if (!fasta_file.empty()) {
        FastaReference ref;
        ref.open(fasta_file);
        auto align_seq = [&](const string& name, const string& seq) {
            if (!seq.empty()) {
                // Make an alignment
                Alignment unaligned;
                unaligned.set_sequence(seq);
                unaligned.set_name(name);
                int tid = omp_get_thread_num();
                vector<Alignment> alignments = mapper[tid]->align_multi(unaligned, kmer_size, kmer_stride, max_mem_length, band_width, band_overlap);
                for(auto& alignment : alignments) {
                    // Set the alignment metadata
                    if (!sample_name.empty()) alignment.set_sample_name(sample_name);
                    if (!read_group.empty()) alignment.set_read_group(read_group);
                }
                // Output the alignments in JSON or protobuf as appropriate.
                output_alignments(alignments, empty_alns);
            }
        };
#pragma omp parallel for
        for (size_t i = 0; i < ref.index->sequenceNames.size(); ++i) {
            auto& name = ref.index->sequenceNames[i];
            string seq = nonATGCNtoN(toUppercase(ref.getSequence(name)));
            align_seq(name, seq);
        }
    }

    if (!hts_file.empty()) {
        function<void(Alignment&)> lambda =
            [&mapper,
             &output_alignments,
             &keep_secondary,
             &kmer_size,
             &kmer_stride,
             &max_mem_length,
             &band_width,
             &band_overlap,
             &empty_alns]
                (Alignment& alignment) {

                    if(alignment.is_secondary() && !keep_secondary) {
                        // Skip over secondary alignments in the input; we don't want several output mappings for each input *mapping*.
                        return;
                    }

                    int tid = omp_get_thread_num();
                    vector<Alignment> alignments = mapper[tid]->align_multi(alignment, kmer_size, kmer_stride, max_mem_length, band_width, band_overlap);

                    // Output the alignments in JSON or protobuf as appropriate.
                    output_alignments(alignments, empty_alns);
                };
        // run
        hts_for_each_parallel(hts_file, lambda);
    }

    if (!fastq1.empty()) {
        if (interleaved_input) {
            // paired interleaved
            auto output_func = [&output_alignments,
                                &compare_gam,
                                &print_fragment_model]
                (Alignment& aln1,
                 Alignment& aln2,
                 pair<vector<Alignment>, vector<Alignment>>& alnp) {
                if (!print_fragment_model) {
                    // Output the alignments in JSON or protobuf as appropriate.
                    output_alignments(alnp.first, alnp.second);
                }
            };
            function<void(Alignment&,Alignment&)> lambda =
                [&mapper,
                 &output_alignments,
                 &keep_secondary,
                 &kmer_size,
                 &kmer_stride,
                 &max_mem_length,
                 &band_width,
                 &band_overlap,
                 &pair_window,
                 &top_pairs_only,
                 &print_fragment_model,
                 &output_func](Alignment& aln1, Alignment& aln2) {
                auto our_mapper = mapper[omp_get_thread_num()];
                bool queued_resolve_later = false;
                auto alnp = our_mapper->align_paired_multi(aln1, aln2, queued_resolve_later, max_mem_length, top_pairs_only, false);
                if (!queued_resolve_later) {
                    output_func(aln1, aln2, alnp);
                    // check if we should try to align the queued alignments
                    if (our_mapper->frag_stats.fragment_size != 0
                        && !our_mapper->imperfect_pairs_to_retry.empty()) {
                        int i = 0;
                        for (auto p : our_mapper->imperfect_pairs_to_retry) {
                            auto alnp = our_mapper->align_paired_multi(p.first, p.second,
                                                                       queued_resolve_later,
                                                                       max_mem_length,
                                                                       top_pairs_only,
                                                                       true);
                            output_func(p.first, p.second, alnp);
                        }
                        our_mapper->imperfect_pairs_to_retry.clear();
                    }
                }
            };
            fastq_paired_interleaved_for_each_parallel(fastq1, lambda);
#pragma omp parallel
            { // clean up buffered alignments that weren't perfect
                auto our_mapper = mapper[omp_get_thread_num()];
                // if we haven't yet computed these, assume we couldn't get an estimate for fragment size
                our_mapper->frag_stats.fragment_size = fragment_max;
                for (auto p : our_mapper->imperfect_pairs_to_retry) {
                    bool queued_resolve_later = false;
                    auto alnp = our_mapper->align_paired_multi(p.first, p.second,
                                                               queued_resolve_later,
                                                               max_mem_length,
                                                               top_pairs_only,
                                                               true);
                    output_func(p.first, p.second, alnp);
                }
                our_mapper->imperfect_pairs_to_retry.clear();
            }
        } else if (fastq2.empty()) {
            // single
            function<void(Alignment&)> lambda =
                [&mapper,
                 &output_alignments,
                 &kmer_size,
                 &kmer_stride,
                 &max_mem_length,
                 &band_width,
                 &band_overlap,
                 &empty_alns]
                    (Alignment& alignment) {

                        int tid = omp_get_thread_num();
                        vector<Alignment> alignments = mapper[tid]->align_multi(alignment, kmer_size, kmer_stride, max_mem_length, band_width, band_overlap);
                        //cerr << "This is just before output_alignments" << alignment.DebugString() << endl;
                        output_alignments(alignments, empty_alns);
                    };
            fastq_unpaired_for_each_parallel(fastq1, lambda);
        } else {
            // paired two-file
            auto output_func = [&output_alignments,
                                &print_fragment_model]
                (Alignment& aln1,
                 Alignment& aln2,
                 pair<vector<Alignment>, vector<Alignment>>& alnp) {
                // Make sure we have unaligned "alignments" for things that don't align.
                // Output the alignments in JSON or protobuf as appropriate.
                if (!print_fragment_model) {
                    output_alignments(alnp.first, alnp.second);
                }
            };
            function<void(Alignment&,Alignment&)> lambda =
                [&mapper,
                 &output_alignments,
                 &keep_secondary,
                 &kmer_size,
                 &kmer_stride,
                 &max_mem_length,
                 &band_width,
                 &band_overlap,
                 &pair_window,
                 &top_pairs_only,
                 &print_fragment_model,
                 &output_func](Alignment& aln1, Alignment& aln2) {
                auto our_mapper = mapper[omp_get_thread_num()];
                bool queued_resolve_later = false;
                auto alnp = our_mapper->align_paired_multi(aln1, aln2, queued_resolve_later, max_mem_length, top_pairs_only, false);
                if (!queued_resolve_later) {
                    output_func(aln1, aln2, alnp);
                    // check if we should try to align the queued alignments
                    if (our_mapper->frag_stats.fragment_size != 0
                        && !our_mapper->imperfect_pairs_to_retry.empty()) {
                        int i = 0;
                        for (auto p : our_mapper->imperfect_pairs_to_retry) {
                            auto alnp = our_mapper->align_paired_multi(p.first, p.second,
                                                                       queued_resolve_later,
                                                                       max_mem_length,
                                                                       top_pairs_only,
                                                                       true);
                            output_func(p.first, p.second, alnp);
                        }
                        our_mapper->imperfect_pairs_to_retry.clear();
                    }
                }
            };
            fastq_paired_two_files_for_each_parallel(fastq1, fastq2, lambda);
#pragma omp parallel
            {
                auto our_mapper = mapper[omp_get_thread_num()];
                our_mapper->frag_stats.fragment_size = fragment_max;
                for (auto p : our_mapper->imperfect_pairs_to_retry) {
                    bool queued_resolve_later = false;
                    auto alnp = our_mapper->align_paired_multi(p.first, p.second,
                                                               queued_resolve_later,
                                                               max_mem_length,
                                                               top_pairs_only,
                                                               true);
                    output_func(p.first, p.second, alnp);
                }
                our_mapper->imperfect_pairs_to_retry.clear();
            }
        }
    }

    if (!gam_input.empty()) {
        ifstream gam_in(gam_input);
        if (interleaved_input) {
            auto output_func = [&output_alignments,
                                &compare_gam,
                                &print_fragment_model]
                (Alignment& aln1,
                 Alignment& aln2,
                 pair<vector<Alignment>, vector<Alignment>>& alnp) {
                if (print_fragment_model) {
                    // do nothing
                } else {
                    // Output the alignments in JSON or protobuf as appropriate.
                    if (compare_gam) {
<<<<<<< HEAD
                        alnp.first.front().set_correct(overlap(aln1.path(), alnp.first.front().path()));
                        alnp.second.front().set_correct(overlap(aln2.path(), alnp.second.front().path()));
                        alignment_set_distance_to_correct(alnp.first.front(), aln1);
                        alignment_set_distance_to_correct(alnp.second.front(), aln2);
=======
                        add_feature(&alnp.first.front(), FeatureType::CORRECTNESS, overlap(aln1.path(), alnp.first.front().path()));
                        add_feature(&alnp.second.front(), FeatureType::CORRECTNESS, overlap(aln2.path(), alnp.second.front().path()));
>>>>>>> 5658de81
                    }
                    output_alignments(alnp.first, alnp.second);
                }
            };
            function<void(Alignment&,Alignment&)> lambda =
                [&mapper,
                 &output_alignments,
                 &keep_secondary,
                 &kmer_size,
                 &kmer_stride,
                 &max_mem_length,
                 &band_width,
                 &band_overlap,
                 &compare_gam,
                 &pair_window,
                 &top_pairs_only,
                 &print_fragment_model,
                 &output_func](Alignment& aln1, Alignment& aln2) {
                auto our_mapper = mapper[omp_get_thread_num()];
                bool queued_resolve_later = false;
                auto alnp = our_mapper->align_paired_multi(aln1, aln2, queued_resolve_later, max_mem_length, top_pairs_only, false);
                if (!queued_resolve_later) {
                    output_func(aln1, aln2, alnp);
                    // check if we should try to align the queued alignments
                    if (our_mapper->frag_stats.fragment_size != 0
                        && !our_mapper->imperfect_pairs_to_retry.empty()) {
                        int i = 0;
                        for (auto p : our_mapper->imperfect_pairs_to_retry) {
                            auto alnp = our_mapper->align_paired_multi(p.first, p.second,
                                                                       queued_resolve_later,
                                                                       max_mem_length,
                                                                       top_pairs_only,
                                                                       true);
                            output_func(p.first, p.second, alnp);
                        }
                        our_mapper->imperfect_pairs_to_retry.clear();
                    }
                }
            };
            stream::for_each_interleaved_pair_parallel(gam_in, lambda);
#pragma omp parallel
            {
                auto our_mapper = mapper[omp_get_thread_num()];
                our_mapper->frag_stats.fragment_size = fragment_max;
                for (auto p : our_mapper->imperfect_pairs_to_retry) {
                    bool queued_resolve_later = false;
                    auto alnp = our_mapper->align_paired_multi(p.first, p.second,
                                                               queued_resolve_later,
                                                               max_mem_length,
                                                               top_pairs_only,
                                                               true);
                    output_func(p.first, p.second, alnp);
                }
                our_mapper->imperfect_pairs_to_retry.clear();
            }
        } else {
            function<void(Alignment&)> lambda =
                [&mapper,
                 &output_alignments,
                 &keep_secondary,
                 &kmer_size,
                 &kmer_stride,
                 &max_mem_length,
                 &band_width,
                 &band_overlap,
                 &compare_gam,
                 &empty_alns]
                (Alignment& alignment) {
                int tid = omp_get_thread_num();
                std::chrono::time_point<std::chrono::system_clock> start = std::chrono::system_clock::now();
                vector<Alignment> alignments = mapper[tid]->align_multi(alignment, kmer_size, kmer_stride, max_mem_length, band_width, band_overlap);
                std::chrono::time_point<std::chrono::system_clock> end = std::chrono::system_clock::now();
                std::chrono::duration<double> elapsed_seconds = end-start;
                // Output the alignments in JSON or protobuf as appropriate.
                if (compare_gam) {
<<<<<<< HEAD
                    alignments.front().set_correct(overlap(alignment.path(), alignments.front().path()));
                    alignment_set_distance_to_correct(alignments.front(), alignment);
=======
                    add_feature(&alignments.front(), FeatureType::CORRECTNESS, overlap(alignment.path(), alignments.front().path()));
>>>>>>> 5658de81
                }
                output_alignments(alignments, empty_alns);
            };
            stream::for_each_parallel(gam_in, lambda);
        }
        gam_in.close();
    }

    if (print_fragment_model) {
        if (mapper[0]->frag_stats.fragment_size) {
            // we've calculated our fragment size, so print it and bail out
            cout << mapper[0]->frag_stats.fragment_model_str() << endl;
        } else {
            cerr << "[vg map] Error: could not calculate fragment model" << endl;
        }
    }

    // clean up
    for (int i = 0; i < thread_count; ++i) {
        delete mapper[i];
        auto& output_buf = output_buffer[i];
        if (!output_json && !refpos_table && surject_type.empty()) {
            stream::write_buffered(cout, output_buf, 0);
        }
    }

    // special cleanup for htslib outputs
    if (!surject_type.empty()) {
        if (hdr != nullptr) bam_hdr_destroy(hdr);
        sam_close(sam_out);
        cout.flush();
    }
    
    if (haplo_score_provider) {
        delete haplo_score_provider;
        haplo_score_provider = nullptr;
    }
    if (gbwt) {
        delete gbwt;
        gbwt = nullptr;
    }
    if (lcp) {
        delete lcp;
        lcp = nullptr;
    }
    if(gcsa) {
        delete gcsa;
        gcsa = nullptr;
    }
    if(xgidx) {
        delete xgidx;
        xgidx = nullptr;
    }
    
    for (Surjector* surjector : surjectors) {
        delete surjector;
    }

    cout.flush();

    return 0;

}

static Subcommand vg_map("map", "MEM-based read alignment", PIPELINE, 3, main_map);<|MERGE_RESOLUTION|>--- conflicted
+++ resolved
@@ -1260,15 +1260,10 @@
                 } else {
                     // Output the alignments in JSON or protobuf as appropriate.
                     if (compare_gam) {
-<<<<<<< HEAD
-                        alnp.first.front().set_correct(overlap(aln1.path(), alnp.first.front().path()));
-                        alnp.second.front().set_correct(overlap(aln2.path(), alnp.second.front().path()));
+                        add_feature(&alnp.first.front(), FeatureType::CORRECTNESS, overlap(aln1.path(), alnp.first.front().path()));
+                        add_feature(&alnp.second.front(), FeatureType::CORRECTNESS, overlap(aln2.path(), alnp.second.front().path()));
                         alignment_set_distance_to_correct(alnp.first.front(), aln1);
                         alignment_set_distance_to_correct(alnp.second.front(), aln2);
-=======
-                        add_feature(&alnp.first.front(), FeatureType::CORRECTNESS, overlap(aln1.path(), alnp.first.front().path()));
-                        add_feature(&alnp.second.front(), FeatureType::CORRECTNESS, overlap(aln2.path(), alnp.second.front().path()));
->>>>>>> 5658de81
                     }
                     output_alignments(alnp.first, alnp.second);
                 }
@@ -1344,12 +1339,8 @@
                 std::chrono::duration<double> elapsed_seconds = end-start;
                 // Output the alignments in JSON or protobuf as appropriate.
                 if (compare_gam) {
-<<<<<<< HEAD
-                    alignments.front().set_correct(overlap(alignment.path(), alignments.front().path()));
+                    add_feature(&alignments.front(), FeatureType::CORRECTNESS, overlap(alignment.path(), alignments.front().path()));
                     alignment_set_distance_to_correct(alignments.front(), alignment);
-=======
-                    add_feature(&alignments.front(), FeatureType::CORRECTNESS, overlap(alignment.path(), alignments.front().path()));
->>>>>>> 5658de81
                 }
                 output_alignments(alignments, empty_alns);
             };
