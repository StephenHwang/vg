--- conflicted
+++ resolved
@@ -3183,27 +3183,6 @@
         // TODO, dump these from the index
         //<< "    -a, --alignments       write all stored alignments in sorted order (in GAM)" << endl
         //<< "    -m, --mappings         write stored mappings in sorted order (in json)" << endl
-<<<<<<< HEAD
-        << "    -x, --xg-name FILE     use this xg index (instead of rocksdb db)" << endl
-        << "graph features:" << endl
-        << "    -n, --node ID          find node, return 1-hop context as graph" << endl
-        << "    -e, --edges-end ID     return edges on end of node with ID" << endl
-        << "    -s, --edges-start ID   return edges on start of node with ID" << endl
-        << "    -c, --context STEPS    expand the context of the kmer hit subgraphs" << endl
-        << "    -p, --path TARGET      find the node(s) in the specified path range TARGET=path[:pos1[-pos2]]" << endl
-        << "    -P, --position-in PATH find the position of the node (specified by -n) in the given path" << endl
-        << "    -r, --node-range N:M   get nodes from N to M" << endl
-        << "sequences:" << endl
-        << "    -g, --gcsa FILE        use this GCSA2 index of the sequence space of the graph" << endl
-        << "    -z, --kmer-size N      split up --sequence into kmers of size N" << endl
-        << "    -j, --kmer-stride N    step distance between succesive kmers in sequence (default 1)" << endl
-        << "    -S, --sequence STR     search for sequence STR using --kmer-size kmers" << endl
-        << "    -M, --mems STR         describe the super-maximal exact matches of the STR (gcsa2) in JSON" << endl
-        << "    -k, --kmer STR         return a graph of edges and nodes matching this kmer" << endl
-        << "    -T, --table            instead of a graph, return a table of kmers" << endl
-        << "                           (works only with kmers in the index)" << endl
-        << "    -C, --kmer-count       report approximate count of kmer (-k) in db" << endl;
-=======
          << "    -x, --xg-name FILE     use this xg index (instead of rocksdb db)" << endl
          << "graph features:" << endl
          << "    -n, --node ID          find node, return 1-hop context as graph" << endl
@@ -3223,7 +3202,6 @@
          << "    -T, --table            instead of a graph, return a table of kmers" << endl
          << "                           (works only with kmers in the index)" << endl
          << "    -C, --kmer-count       report approximate count of kmer (-k) in db" << endl;
->>>>>>> 2e0aa441
 
 
 }
