--- conflicted
+++ resolved
@@ -3792,10 +3792,6 @@
         // store the graphs
         VGset graphs(file_names);
         // Turn into an XG index, except for the alt paths which we pull out and load into RAM instead.
-<<<<<<< HEAD
-        //xg::XG index = graphs.to_xg(is_alt, alt_paths);
-=======
->>>>>>> fbcb6e62
         xg::XG index = graphs.to_xg(store_threads); //TODO graphs.to_xg(is_alt, alt_paths);
 
         if(variant_file.is_open()) {
