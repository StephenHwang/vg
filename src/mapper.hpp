#ifndef VG_MAPPER_HPP_INCLUDED
#define VG_MAPPER_HPP_INCLUDED

#include <iostream>
#include <map>
#include <chrono>
#include <ctime>
#include "omp.h"
#include "vg.hpp"
#include "xg.hpp"
#include "index.hpp"
#include <gcsa/gcsa.h>
#include <gcsa/lcp.h>
#include <gbwt/gbwt.h>
#include "alignment.hpp"
#include "path.hpp"
#include "position.hpp"
#include "xg_position.hpp"
#include "lru_cache.h"
#include "json2pb.h"
#include "entropy.hpp"
#include "gssw_aligner.hpp"
#include "mem.hpp"
#include "cluster.hpp"
#include "graph.hpp"
#include "translator.hpp"
<<<<<<< HEAD
// TODO: pull out ScoreProvider into its own file
#include "haplotypes.hpp"
=======
#include "algorithms/topological_sort.hpp"
>>>>>>> 766ecbcb

namespace vg {

// uncomment to make vg map --debug very interesting
//#define debug_mapper

using namespace std;
    
enum MappingQualityMethod { Approx, Exact, Adaptive, None };

class Mapper;

// for banded long read alignment resolution

class AlignmentChainModelVertex {
public:
    Alignment* aln;
    vector<pair<AlignmentChainModelVertex*, double> > next_cost; // for forward
    vector<pair<AlignmentChainModelVertex*, double> > prev_cost; // for backward
    double weight;
    double score;
    map<string, vector<pair<size_t, bool> > > positions;
    int band_begin;
    int band_idx;
    AlignmentChainModelVertex* prev;
    AlignmentChainModelVertex(void) = default;                                      // Copy constructor
    AlignmentChainModelVertex(const AlignmentChainModelVertex&) = default;               // Copy constructor
    AlignmentChainModelVertex(AlignmentChainModelVertex&&) = default;                    // Move constructor
    AlignmentChainModelVertex& operator=(const AlignmentChainModelVertex&) & = default;  // AlignmentChainModelVertexopy assignment operator
    AlignmentChainModelVertex& operator=(AlignmentChainModelVertex&&) & = default;       // Move assignment operator
    virtual ~AlignmentChainModelVertex() { }                     // Destructor
};

class AlignmentChainModel {
public:
    vector<AlignmentChainModelVertex> model;
    map<string, map<int64_t, vector<vector<AlignmentChainModelVertex>::iterator> > > positions;
    set<vector<AlignmentChainModelVertex>::iterator> redundant_vertexes;
    vector<Alignment> unaligned_bands;
    AlignmentChainModel(
        vector<vector<Alignment> >& bands,
        Mapper* mapper,
        const function<double(const Alignment&, const Alignment&, const map<string, vector<pair<size_t, bool> > >&, const map<string, vector<pair<size_t, bool> > >&)>& transition_weight,
        int vertex_band_width = 10,
        int position_depth = 1,
        int max_connections = 30);
    void score(const unordered_set<AlignmentChainModelVertex*>& exclude);
    AlignmentChainModelVertex* max_vertex(void);
    vector<Alignment> traceback(const Alignment& read, int alt_alns, bool paired, bool debug);
    void display(ostream& out);
    void clear_scores(void);
};

/*
 * A class that keeps a running estimation of a fragment length distribution
 * using a robust estimation formula in order to be insensitive to outliers.
 */
class FragmentLengthDistribution {
public:
    
    /// Initialize distribution
    ///
    /// Args:
    ///  maximum_sample_size         sample size at which reestimation stops
    ///  reestimation_frequency      update running estimate after this many samples
    ///  robust_estimation_fraction  robustly estimate using this fraction of samples
    FragmentLengthDistribution(size_t maximum_sample_size,
                               size_t reestimation_frequency,
                               double robust_estimation_fraction);
    FragmentLengthDistribution(void);
    ~FragmentLengthDistribution();
    
    
    /// Instead of estimating anything, just use these parameters.
    void force_parameters(double mean, double stddev);
    
    /// Record an observed fragment length
    void register_fragment_length(int64_t length);

    /// Robust mean of the distribution observed so far
    double mean() const;
    
    /// Robust standard deviation of the distribution observed so far
    double stdev() const;
    
    /// Returns true if the maximum sample size has been reached, which finalizes the
    /// distribution estimate
    bool is_finalized() const;
    
    /// Returns the max sample size up to which the distribution will continue to reestimate
    /// parameters
    size_t max_sample_size() const;
    
    /// Returns the number of samples that have been collected so far
    size_t curr_sample_size() const;
    
    /// Begin iterator to the measurements that the distribution has used to estimate the
    /// parameters
    multiset<double>::const_iterator measurements_begin() const;
    
    /// End iterator to the measurements that the distribution has used to estimate the
    /// parameters
    multiset<double>::const_iterator measurements_end() const;
    
private:
    multiset<double> lengths;
    bool is_fixed = false;
    
    double robust_estimation_fraction;
    size_t maximum_sample_size;
    size_t reestimation_frequency;
    
    double mu = 0.0;
    double sigma = 1.0;
    
    void estimate_distribution();
};
    
class BaseMapper : public Progressive {
    
public:
    // Make a Mapper that pulls from an XG succinct graph and a GCSA2 kmer
    // index + LCP array, and which can score reads against haplotypes using
    // the given ScoreProvider.
    BaseMapper(xg::XG* xidex, gcsa::GCSA* g, gcsa::LCPArray* a, haplo::ScoreProvider* haplo_score_provider = nullptr);
    BaseMapper(void);
    ~BaseMapper(void);
    
    double estimate_gc_content(void);
    
    int random_match_length(double chance_random);
    
    void set_alignment_scores(int8_t match, int8_t mismatch, int8_t gap_open, int8_t gap_extend, int8_t full_length_bonus,
        double haplotype_consistency_exponent = 1);
    
    // TODO: setting alignment threads could mess up the internal memory for how many threads to reset to
    void set_fragment_length_distr_params(size_t maximum_sample_size = 1000, size_t reestimation_frequency = 1000,
                                          double robust_estimation_fraction = 0.95);
    
    /// Set the alignment thread count, updating internal data structures that
    /// are per thread. Note that this resets aligner scores to their default values!
    void set_alignment_threads(int new_thread_count);
    
    void set_cache_size(int new_cache_size);
    
    /// Returns true if fragment length distribution has been fixed
    bool has_fixed_fragment_length_distr();
    
    /// Use the given fragment length distribution parameters instead of
    /// estimating them.
    void force_fragment_length_distr(double mean, double stddev);
    
    // MEM-based mapping
    // find maximal exact matches
    // These are SMEMs by definition when shorter than the max_mem_length or GCSA2 order.
    // Designating reseed_length returns minimally-more-frequent sub-MEMs in addition to SMEMs when SMEM is >= reseed_length.
    // Minimally-more-frequent sub-MEMs are MEMs contained in an SMEM that have occurrences outside of the SMEM.
    // SMEMs and sub-MEMs will be automatically filled with the nodes they contain, which the occurrences of the sub-MEMs
    // that are inside SMEM hits filtered out. (filling sub-MEMs currently requires an XG index)
    
    vector<MaximalExactMatch>
    find_mems_deep(string::const_iterator seq_begin,
                   string::const_iterator seq_end,
                   double& lcp_avg,
                   double& fraction_filtered,
                   int max_mem_length = 0,
                   int min_mem_length = 1,
                   int reseed_length = 0,
                   bool use_lcp_reseed_heuristic = false,
                   bool use_diff_based_fast_reseed = false,
                   bool include_parent_in_sub_mem_count = false,
                   bool record_max_lcp = false,
                   int reseed_below_count = 0);
    
    // Use the GCSA2 index to find super-maximal exact matches.
    vector<MaximalExactMatch>
    find_mems_simple(string::const_iterator seq_begin,
                     string::const_iterator seq_end,
                     int max_mem_length = 0,
                     int min_mem_length = 1,
                     int reseed_length = 0);
    
    /// identifies tracts of order-length MEMs that were unfilled because their hit count was above the max
    /// and fills one MEM in the tract (the one with the smallest hit count), assumes MEMs are lexicographically
    /// ordered by read index
    void rescue_high_count_order_length_mems(vector<MaximalExactMatch>& mems,
                                             size_t max_rescue_hit_count);
    
    /// identifies hits for order-length MEMs that are actually part of longer MEMs above the GCSA's limit and
    /// merges them. for speed's sake, can have false negatives but no false positives
    void precollapse_order_length_runs(string::const_iterator seq_begin,
                                       vector<MaximalExactMatch>& mems);
    
    /// identifies hits for sub-MEMs that are redundant hits to the parent MEMs and removes them
    /// from the hit lists. for speed's sake, can have false negatives but no false positives
    void prefilter_redundant_sub_mems(vector<MaximalExactMatch>& mems,
                                      vector<pair<int, vector<size_t>>>& sub_mem_containment_graph);
    
    int sub_mem_thinning_burn_in = 16; // start counting at this many bases to verify sub-MEM count
    int sub_mem_count_thinning = 4; // count every this many bases to verify sub-MEM count
    int min_mem_length; // a mem must be >= this length
    int mem_reseed_length; // the length above which we reseed MEMs to get potentially missed hits
    bool fast_reseed = true; // use the fast reseed algorithm
    double fast_reseed_length_diff = 0.45; // how much smaller than its parent a sub-MEM can be in the fast reseed algorithm
    bool adaptive_reseed_diff = true; // use an adaptive length difference algorithm in reseed algorithm
    double adaptive_diff_exponent = 0.065; // exponent that describes limiting behavior of adaptive diff algorithm
    int hit_max;       // ignore or MEMs with more than this many hits
    bool use_approx_sub_mem_count = false;
    bool prefilter_redundant_hits = true;
    int max_sub_mem_recursion_depth = 1;
    int unpaired_penalty = 17;
    bool precollapse_order_length_hits = true;
    
    // Remove any bonuses used by the aligners from the final reported scores.
    // Does NOT (yet) remove the haplotype consistency bonus.
    bool strip_bonuses; 
    bool assume_acyclic; // the indexed graph is acyclic
    bool adjust_alignments_for_base_quality; // use base quality adjusted alignments
    
    MappingQualityMethod mapping_quality_method; // how to compute mapping qualities
    int max_mapping_quality; // the cap for mapping quality
    
    /// Set to enable debugging messages to cerr from the mapper, so a user can understand why a read maps the way it does.
    bool debug = false;
    
protected:
    /// Locate the sub-MEMs contained in the last MEM of the mems vector that have ending positions
    /// before the end the next SMEM, label each of the sub-MEMs with the indices of all of the SMEMs
    /// that contain it
    void find_sub_mems(const vector<MaximalExactMatch>& mems,
                       int parent_layer_begin,
                       int parent_layer_end,
                       int mem_idx,
                       string::const_iterator next_mem_end,
                       int min_mem_length,
                       vector<pair<MaximalExactMatch, vector<size_t>>>& sub_mems_out);
    
    /// Provides same semantics as find_sub_mems but with a different algorithm. This algorithm uses the
    /// min_mem_length as a pruning tool instead of the LCP index. It can be expected to be faster when both
    /// the min_mem_length reasonably large relative to the reseed_length (e.g. 1/2 of SMEM size or similar).
    void find_sub_mems_fast(const vector<MaximalExactMatch>& mems,
                            int parent_layer_begin,
                            int parent_layer_end,
                            int mem_idx,
                            string::const_iterator leftmost_guaranteed_disjoint_bound,
                            string::const_iterator leftmost_seeding_bound,
                            int min_sub_mem_length,
                            vector<pair<MaximalExactMatch, vector<size_t>>>& sub_mems_out);
    
    /// finds the nodes of sub MEMs that do not occur inside parent MEMs, each sub MEM should be associated
    /// with a vector of the indices of the SMEMs that contain it in the parent MEMs vector
    void fill_nonredundant_sub_mem_nodes(vector<MaximalExactMatch>& parent_mems,
                                         vector<pair<MaximalExactMatch, vector<size_t> > >::iterator sub_mem_records_begin,
                                         vector<pair<MaximalExactMatch, vector<size_t> > >::iterator sub_mem_records_end);
    
    /// fills a vector where each element contains the set of positions in the graph that the
    /// MEM touches at that index for the first MEM hit in the GCSA array
    void first_hit_positions_by_index(MaximalExactMatch& mem,
                                      vector<set<pos_t>>& positions_by_index_out);
    
    /// fills a vector where each element contains the set of positions in the graph that the
    /// MEM touches at that index starting at a given hit
    void mem_positions_by_index(MaximalExactMatch& mem, pos_t hit_pos,
                                vector<set<pos_t>>& positions_by_index_out);
    
    // use the xg index to get a character at a particular position (rc or foward)
    char pos_char(pos_t pos);
    
    // the next positions and their characters following the same strand of the graph
    map<pos_t, char> next_pos_chars(pos_t pos);
    
    // get the positions some specific distance from the given position (in the forward direction)
    set<pos_t> positions_bp_from(pos_t pos, int distance, bool rev);
    
    // Use the GCSA index to look up the sequence
    set<pos_t> sequence_positions(const string& seq);
    
    // Algorithm for choosing an adaptive reseed length based on the length of the parent MEM
    size_t get_adaptive_min_reseed_length(size_t parent_mem_length);
    
    // debugging, checking of mems using find interface to gcsa
    void check_mems(const vector<MaximalExactMatch>& mems);
    
    int alignment_threads; // how many threads will *this* mapper use. Should not be set directly.
    
    void init_aligner(int8_t match, int8_t mismatch, int8_t gap_open, int8_t gap_extend, int8_t full_length_bonus);
    void clear_aligners(void);
    
    /// Score all of the alignments in the vector for haplotype consistency. If
    /// all of them can be scored (i.e. none of them visit nodes/edges with no
    /// haplotypes), adjust all of their scores to reflect haplotype
    /// consistency. If one or more cannot be scored for haplotype consistency,
    /// leave the alignment scores alone.
    void apply_haplotype_consistency_scores(const vector<Alignment*>& alns);
    
    // thread_local to allow alternating reads/writes
    thread_local static vector<size_t> adaptive_reseed_length_memo;
    
    // xg index
    xg::XG* xindex = nullptr;
    
    // GCSA index and its LCP array
    gcsa::GCSA* gcsa = nullptr;
    gcsa::LCPArray* lcp = nullptr;
    
    // Haplotype score provider, if any, for determining haplotype concordance
    haplo::ScoreProvider* haplo_score_provider = nullptr;
    
    // The exponent for the haplotype consistency score.
    // 0 = no haplotype consistency scoring done.
    // 1 = multiply in haplotype likelihood once when computing alignment score
    double haplotype_consistency_exponent = 1;
    // The recombination rate
    // TODO: expose to command line
    constexpr static double NEG_LOG_PER_BASE_RECOMB_PROB = 9 * 2.3;
    
    FragmentLengthDistribution fragment_length_distr;

    /// Get the appropriate aligner to use, based on
    /// adjust_alignments_for_base_quality. By setting have_qualities to false,
    /// you can force the non-quality-adjusted aligner, for reads that lack
    /// quality scores.
    BaseAligner* get_aligner(bool have_qualities = true) const;
    
    // Sometimes you really do need the two kinds of aligners, to pass to code
    // that expects one or the other.
    QualAdjAligner* get_qual_adj_aligner() const;
    Aligner* get_regular_aligner() const;

private:
    // GSSW aligners
    QualAdjAligner* qual_adj_aligner = nullptr;
    Aligner* regular_aligner = nullptr;    

};

/**
 * Keeps track of statistics about fragment length within the Mapper class.
 * Belongs to a single thread.
 */
class FragmentLengthStatistics {
public:

    void record_fragment_configuration(const Alignment& aln1, const Alignment& aln2, Mapper* mapper);

    string fragment_model_str(void);
    void save_frag_lens_to_alns(Alignment& aln1, Alignment& aln2, const map<string, int64_t>& approx_frag_lengths, bool is_consistent);
    
    // These functions are the authorities on the estimated parameters
    double fragment_length_stdev(void);
    double fragment_length_mean(void);
    double fragment_length_pdf(double length);
    double fragment_length_pval(double length);
    bool fragment_orientation(void);
    bool fragment_direction(void);
    
    // These cached versions of the parameters are updated periodically
    double cached_fragment_length_mean = 0;
    double cached_fragment_length_stdev = 0;
    bool cached_fragment_orientation_same = 0;
    bool cached_fragment_direction = 1;
    
    // These variables are used to manage the periodic updates
    int64_t since_last_fragment_length_estimate = 0;
    int64_t fragment_model_update_interval = 100;
    
    // These deques are used for the periodic running estimation of the fragment length distribution
    deque<double> fragment_lengths;
    deque<bool> fragment_orientations;
    deque<bool> fragment_directions;

    int64_t fragment_max = 10000; // the maximum length fragment which we will consider when estimating fragment lengths
    int64_t fragment_size = 0; // Used to bound clustering of MEMs during paired end mapping, also acts as sentinel to determine
                       // if consistent pairs should be reported; dynamically estimated at runtime
    double fragment_sigma = 10; // the number of times the standard deviation above the mean to set the fragment_size
    int64_t fragment_length_cache_size = 10000;
    float perfect_pair_identity_threshold = 0.9;
    bool fixed_fragment_model = true;
    
    
    
    
    
};

class Mapper : public BaseMapper {


private:
    
    Alignment align_to_graph(const Alignment& aln,
                             Graph& graph,
                             size_t max_query_graph_ratio,
                             bool traceback,
                             bool certainly_acyclic,
                             bool pinned_alignment = false,
                             bool pin_left = false,
                             bool global = false,
                             bool keep_bonuses = true);
    vector<Alignment> align_multi_internal(bool compute_unpaired_qualities,
                                           const Alignment& aln,
                                           int kmer_size,
                                           int stride,
                                           int max_mem_length,
                                           int band_width,
                                           double& cluster_mq,
                                           int keep_multimaps = 0,
                                           int additional_multimaps = 0,
                                           vector<MaximalExactMatch>* restricted_mems = nullptr);
    void compute_mapping_qualities(vector<Alignment>& alns, double cluster_mq, double mq_estimate, double mq_cap);
    void compute_mapping_qualities(pair<vector<Alignment>, vector<Alignment>>& pair_alns, double cluster_mq, double mq_estmate1, double mq_estimate2, double mq_cap1, double mq_cap2);
    vector<Alignment> score_sort_and_deduplicate_alignments(vector<Alignment>& all_alns, const Alignment& original_alignment);
    void filter_and_process_multimaps(vector<Alignment>& all_alns, int total_multimaps);
    // make the bands used in banded alignment
    vector<Alignment> make_bands(const Alignment& read, int band_width, vector<pair<int, int>>& to_strip);
    // Return the one best banded alignment.
    vector<Alignment> align_banded(const Alignment& read,
                                   int kmer_size = 0,
                                   int stride = 0,
                                   int max_mem_length = 0,
                                   int band_width = 1000);
    // alignment based on the MEM approach
//    vector<Alignment> align_mem_multi(const Alignment& alignment, vector<MaximalExactMatch>& mems, double& cluster_mq, double lcp_avg, int max_mem_length, int additional_multimaps = 0);
    // uses approximate-positional clustering based on embedded paths in the xg index to find and align against alignment targets
    vector<Alignment> align_mem_multi(const Alignment& aln,
                                      vector<MaximalExactMatch>& mems,
                                      double& cluster_mq,
                                      double lcp_avg,
                                      double fraction_filtered,
                                      int max_mem_length,
                                      int keep_multimaps,
                                      int additional_multimaps);
    
public:
    // Make a Mapper that pulls from an XG succinct graph, a GCSA2 kmer index +
    // LCP array, and an optional haplotype score provider.
    Mapper(xg::XG* xidex, gcsa::GCSA* g, gcsa::LCPArray* a, haplo::ScoreProvider* haplo_score_provider = nullptr);
    Mapper(void);
    ~Mapper(void);

    map<string, vector<size_t> > node_positions_in_paths(gcsa::node_type node);
    
    // a collection of read pairs which we'd like to realign once we have estimated the fragment_size
    vector<pair<Alignment, Alignment> > imperfect_pairs_to_retry;

    double graph_entropy(void);

    // use the xg index to get the first position of an alignment on a reference path
    map<string, vector<pair<size_t, bool> > > alignment_initial_path_positions(const Alignment& aln);
    void annotate_with_initial_path_positions(Alignment& aln);
    void annotate_with_initial_path_positions(vector<Alignment>& alns);

    // Return true of the two alignments are consistent for paired reads, and false otherwise
    bool alignments_consistent(const map<string, double>& pos1,
                               const map<string, double>& pos2,
                               int fragment_size_bound);

    /// use the fragment length annotations to assess if the pair is consistent or not
    bool pair_consistent(Alignment& aln1, // may modify the alignments to store the reference positions
                         Alignment& aln2,
                         double pval);

    /// use the fragment configuration statistics to rescue more precisely
    pair<bool, bool> pair_rescue(Alignment& mate1, Alignment& mate2, int match_score, int full_length_bonus, bool traceback);

    /// assuming the read has only been score-aligned, realign from the end position backwards
    Alignment realign_from_start_position(const Alignment& aln, int extra, int iteration);
    
    set<MaximalExactMatch*> resolve_paired_mems(vector<MaximalExactMatch>& mems1,
                                                vector<MaximalExactMatch>& mems2);

    // uses heuristic clustering based on node id ranges to find alignment targets, and aligns
    vector<Alignment> mems_id_clusters_to_alignments(const Alignment& alignment, vector<MaximalExactMatch>& mems, int additional_multimaps);

    // use mapper parameters to determine which clusters we should drop
    set<const vector<MaximalExactMatch>* > clusters_to_drop(const vector<vector<MaximalExactMatch> >& clusters);

    // takes the input alignment (with seq, etc) so we have reference to the base sequence
    // for reconstruction the alignments from the SMEMs
    Alignment mems_to_alignment(const Alignment& aln, const vector<MaximalExactMatch>& mems);
    Alignment mem_to_alignment(const MaximalExactMatch& mem);
    
    /// Use the scoring provided by the internal aligner to re-score the
    /// alignment, scoring gaps between nodes using graph distance from the XG
    /// index. Can use either approximate or exact (with approximate fallback)
    /// XG-based distance estimation. Will strip out bonuses if the appropriate
    /// Mapper flag is set.
    /// Does not apply a haplotype consistency bonus, as this function is intended for alignments with large gaps.
    int32_t score_alignment(const Alignment& aln, bool use_approx_distance = false);
    
    /// Given an alignment scored with full length bonuses on, subtract out the full length bonus if it was applied.
    void remove_full_length_bonuses(Alignment& aln);
    
    // run through the alignment and attempt to align unaligned parts of the alignment to the graph in the region where they are anchored
    Alignment patch_alignment(const Alignment& aln, int max_patch_length, bool trim_internal_deletions = true);
    // Get the graph context of a particular cluster, not expanding beyond the middles of MEMs.
    VG cluster_subgraph_strict(const Alignment& aln, const vector<MaximalExactMatch>& mems);
    // for aligning to a particular MEM cluster
    Alignment align_cluster(const Alignment& aln, const vector<MaximalExactMatch>& mems, bool traceback);
    // compute the uniqueness metric based on the MEMs in the cluster
    double compute_uniqueness(const Alignment& aln, const vector<MaximalExactMatch>& mems);
    // wraps align_to_graph with flipping
    Alignment align_maybe_flip(const Alignment& base, Graph& graph, bool flip, bool traceback, bool certainly_acyclic, bool banded_global = false);

    bool adjacent_positions(const Position& pos1, const Position& pos2);
    int64_t get_node_length(int64_t node_id);
    bool check_alignment(const Alignment& aln);
    VG alignment_subgraph(const Alignment& aln, int context_size = 1);
    
    // Align the given string and return an Alignment.
    Alignment align(const string& seq,
                    int kmer_size = 0,
                    int stride = 0,
                    int max_mem_length = 0,
                    int band_width = 1000);

    // Align the given read and return an aligned copy. Does not modify the input Alignment.
    Alignment align(const Alignment& read,
                    int kmer_size = 0,
                    int stride = 0,
                    int max_mem_length = 0,
                    int band_width = 1000);

    // Align the given read with multi-mapping. Returns the alignments in score
    // order, up to multimaps (or max_multimaps if multimaps is 0). Does not update the alignment passed in.
    // If the sequence is longer than the band_width, will only produce a single best banded alignment.
    // All alignments but the first are marked as secondary.
    vector<Alignment> align_multi(const Alignment& aln,
                                  int kmer_size = 0,
                                  int stride = 0,
                                  int max_mem_length = 0,
                                  int band_width = 1000);
    
    // paired-end based
    
    // Both vectors of alignments will be sorted in order of increasing score.
    // All alignments but the first in each vector are marked as secondary.
    // Alignments at corresponding positions in the two vectors may or may not
    // be corresponding paired alignments. If a read does not map, its vector
    // will be empty.
    // If only_top_scoring_pair is set, then the vectors will be empty unless
    // the primary pair of alignments each have top scores individually as well. 
    // align the pair as a single component using MEM threading and patching on the pair simultaneously
    pair<vector<Alignment>, vector<Alignment>> 
        align_paired_multi(const Alignment& read1,
                           const Alignment& read2,
                           bool& queued_resolve_later,
                           int max_mem_length = 0,
                           bool only_top_scoring_pair = false,
                           bool retrying = false);

    // lossily project an alignment into a particular path space of a graph
    // the resulting alignment is equivalent to a SAM record against the chosen path
    Alignment surject_alignment(const Alignment& source,
                                const set<string>& path_names,
                                string& path_name,
                                int64_t& path_pos,
                                bool& path_reverse);
    
    // compute a mapping quality component based only on the MEMs we've obtained
    double compute_cluster_mapping_quality(const vector<vector<MaximalExactMatch> >& clusters, int read_length);
    // use an average length of an LCP to a parent in the suffix tree to estimate a mapping quality
    double estimate_max_possible_mapping_quality(int length, double min_diffs, double next_min_diffs);
    // absolute max possible mq
    double max_possible_mapping_quality(int length);
    // walks the graph one base at a time from pos1 until we find pos2
    int64_t graph_distance(pos_t pos1, pos_t pos2, int64_t maximum = 1e3);
    // takes the min of graph_distance, approx_distance, and xindex->min_approx_path_distance()
    int64_t graph_mixed_distance_estimate(pos_t pos1, pos_t pos2, int64_t maximum);
    // use the offset in the sequence array to give an approximate distance
    int64_t approx_distance(pos_t pos1, pos_t pos2);
    // use the offset in the sequence array to get an approximate position
    int64_t approx_position(pos_t pos);
    // get the approximate position of the alignment or return -1 if it can't be had
    int64_t approx_alignment_position(const Alignment& aln);
    // get the full path offsets for the alignment, considering every mapping if just_first is not set
    map<string, vector<pair<size_t, bool> > > alignment_path_offsets(const Alignment& aln, bool just_min = true, bool nearby = false);
    // return the path offsets as cached in the alignment
    map<string ,vector<pair<size_t, bool> > > alignment_refpos_to_path_offsets(const Alignment& aln);
    // get the end position of the alignment
    Position alignment_end_position(const Alignment& aln);
    // get the approximate distance between the starts of the alignments or return -1 if undefined
    int64_t approx_fragment_length(const Alignment& aln1, const Alignment& aln2);
    // use the cached fragment model to estimate the likely place we'll find the mate
    pos_t likely_mate_position(const Alignment& aln, bool is_first);
    // get a set of positions that are likely based on the fragment model and the embedded paths
    vector<pos_t> likely_mate_positions(const Alignment& aln, bool is_first);
    // get the node approximately at the given offset relative to our position (offset may be negative)
    id_t node_approximately_at(int64_t approx_pos);
    // convert a single MEM hit into an alignment (by definition, a perfect one)
    Alignment walk_match(const string& seq, pos_t pos);
    vector<Alignment> walk_match(const Alignment& base, const string& seq, pos_t pos);
    // convert the set of hits of a MEM into a set of alignments
    vector<Alignment> mem_to_alignments(MaximalExactMatch& mem);

    // fargment length estimation
    map<string, int64_t> min_pair_fragment_length(const Alignment& aln1, const Alignment& aln2);
    // uses the cached information about the graph in the xg index to get an approximate node length
    double average_node_length(void);
    
    // mem mapper parameters
    //
    //int max_mem_length; // a mem must be <= this length
    int min_cluster_length; // a cluster needs this much sequence in it for us to consider it
    int context_depth; // how deeply the mapper will extend out the subgraph prior to alignment
    int max_attempts;  // maximum number of times to try to increase sensitivity or use a lower-hit subgraph
    int thread_extension; // add this many nodes in id space to the end of the thread when building thread into a subgraph
    int max_target_factor; // the maximum multiple of the read length we'll try to align to

    size_t max_query_graph_ratio;

    // multimapping
    int max_multimaps;
    // soft clip resolution
    int softclip_threshold; // if more than this many bp are clipped, try extension algorithm
    int max_softclip_iterations; // Extend no more than this many times (while softclips are getting shorter)
    float min_identity; // require that alignment identity is at least this much to accept alignment
    int min_banded_mq; // when aligning banded, treat bands with MQ < this as unaligned
    // paired-end consistency enforcement
    int extra_multimaps; // Extra mappings considered
    int min_multimaps; // Minimum number of multimappings
    int band_multimaps; // the number of multimaps for to attempt for each band in a banded alignment
    bool patch_alignments; // should we attempt alignment patching to resolve unaligned regions in banded alignment
    
    double maybe_mq_threshold; // quality below which we let the estimated mq kick in
    int max_cluster_mapping_quality; // the cap for cluster mapping quality
    bool use_cluster_mq; // should we use the cluster-based mapping quality component
    double identity_weight; // scale mapping quality by the alignment score identity to this power

    bool always_rescue; // Should rescue be attempted for all imperfect alignments?
    bool include_full_length_bonuses;
    
    bool simultaneous_pair_alignment;
    int max_band_jump; // the maximum length edit we can detect via banded alignment
    float drop_chain; // drop chains shorter than this fraction of the longest overlapping chain
    float mq_overlap; // consider as alternative mappings any alignment with this overlap with our best
    int mate_rescues;

    double pair_rescue_hang_threshold;
    double pair_rescue_retry_threshold;
    
    // Keep track of fragment length distribution statistics
    FragmentLengthStatistics frag_stats;

};

// utility
const vector<string> balanced_kmers(const string& seq, int kmer_size, int stride);

set<pos_t> gcsa_nodes_to_positions(const vector<gcsa::node_type>& nodes);

int sub_overlaps_of_first_aln(const vector<Alignment>& alns, float overlap_fraction);

}

#endif<|MERGE_RESOLUTION|>--- conflicted
+++ resolved
@@ -24,12 +24,9 @@
 #include "cluster.hpp"
 #include "graph.hpp"
 #include "translator.hpp"
-<<<<<<< HEAD
 // TODO: pull out ScoreProvider into its own file
 #include "haplotypes.hpp"
-=======
 #include "algorithms/topological_sort.hpp"
->>>>>>> 766ecbcb
 
 namespace vg {
 
