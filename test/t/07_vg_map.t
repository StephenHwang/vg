--- conflicted
+++ resolved
@@ -5,11 +5,7 @@
 
 PATH=../bin:$PATH # for vg
 
-<<<<<<< HEAD
-plan tests 25
-=======
-plan tests 21
->>>>>>> 22a8a35b
+plan tests 26
 
 vg construct -r small/x.fa -v small/x.vcf.gz >x.vg
 vg index -x x.xg -g x.gcsa -k 11 x.vg
@@ -112,16 +108,11 @@
 
 is $(vg map -x graphs/refonly-lrc_kir.vg.xg -g graphs/refonly-lrc_kir.vg.gcsa -f reads/grch38_lrc_kir_paired.fq -i -a -u 4 -v 1 -J | jq -r ".mapping_quality") $(vg map -x graphs/refonly-lrc_kir.vg.xg -g graphs/refonly-lrc_kir.vg.gcsa -f reads/grch38_lrc_kir_paired.fq -i -a -u 4 -v 2 -J | jq -r ".mapping_quality") "mapping quality approximation is equal to exact calculation in a clear cut case"
 
-vg map -f alignment/mismatch_full_qual.fq -x x.xg -g x.gcsa -k 22 -J -U | jq -c '.score' > temp_scores_full_qual.txt
-vg map -f alignment/mismatch_reduced_qual.fq -x x.xg -g x.gcsa -k 22 -J -U | jq -c '.score' > temp_scores_reduced_qual.txt
-numseq=$(wc -l temp_scores_full_qual.txt)
-is $(paste temp_scores_full_qual.txt temp_scores_reduced_qual.txt | column -s $'\t' -t | awk '{if ($1 < $2) count++} END{print count}') $numseq "base quality adjusted alignment produces higher scores if mismatches have low quality"
+vg map -f alignment/mismatch_full_qual.fq -x x.xg -g x.gcsa -k 22 -J -1 | jq -c '.score' > temp_scores_full_qual.txt
+vg map -f alignment/mismatch_reduced_qual.fq -x x.xg -g x.gcsa -k 22 -J -1 | jq -c '.score' > temp_scores_reduced_qual.txt
+is $(paste temp_scores_full_qual.txt temp_scores_reduced_qual.txt | column -s $'\t' -t | awk '{if ($1 < $2) count++} END{print count}') 10 "base quality adjusted alignment produces higher scores if mismatches have low quality"
 rm temp_scores_full_qual.txt temp_scores_reduced_qual.txt
 
-<<<<<<< HEAD
-rm -f x.vg.idx x.vg.gcsa x.vg.gcsa.lcp x.vg x.reads x.xg x.gcsa
-=======
 is $(vg map -x graphs/refonly-lrc_kir.vg.xg -g graphs/refonly-lrc_kir.vg.gcsa -f reads/grch38_lrc_kir_paired.fq -i -a -u 0 -U -J | jq -r 'select(.name == "ERR194147.679985061/1") | .path.mapping[0].position.node_id') 8121 "rescue can replace extra multimappings"
 
-rm -f x.vg.idx x.vg.gcsa x.vg.gcsa.lcp x.vg x.reads
->>>>>>> 22a8a35b
+rm -f x.vg.idx x.vg.gcsa x.vg.gcsa.lcp x.vg x.reads x.xg x.gcsa