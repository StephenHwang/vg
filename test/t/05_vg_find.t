--- conflicted
+++ resolved
@@ -5,7 +5,7 @@
 
 PATH=../bin:$PATH # for vg
 
-plan tests 28
+plan tests 29
 
 vg construct -m 1000 -r small/x.fa -v small/x.vcf.gz >x.vg
 is $? 0 "construction"
@@ -116,7 +116,11 @@
 is $(vg find -p x -x x.xg -K 16 -H x.gbwt | cut -f 5 | sort | uniq -c  | tail -n 1 | awk '{ print $1 }') 1510 "we find the expected number of kmers with haplotype frequency equal to 2"
 rm -f x.vg x.xg x.gbwt
 
-<<<<<<< HEAD
+vg convert -gp tiny/tiny.gfa | vg find -x - -n 1 -c 2 | vg convert -f - | vg ids -s - | sort > found1.gfa
+vg find -x tiny/tiny.gfa -n 1 -c 2| vg ids -s - | sort > found2.gfa
+diff found1.gfa found2.gfa
+is $? 0 "GFA i/o for find -n consistent with converting both ways"
+
 
 # Find nodes that map to the provided ids
 vg construct -m 32 -r small/xy.fa -v small/xy2.vcf.gz -R x -C -a > x.vg 2> /dev/null
@@ -135,10 +139,4 @@
 is $? 0 "find nodes that map to the provided node ids"
 
 rm -f x.vg x.gbwt x.mapping x.unfolded.vg
-rm -f expected.gfa found.gfa
-=======
-vg convert -gp tiny/tiny.gfa | vg find -x - -n 1 -c 2 | vg convert -f - | vg ids -s - | sort > found1.gfa
-vg find -x tiny/tiny.gfa -n 1 -c 2| vg ids -s - | sort > found2.gfa
-diff found1.gfa found2.gfa
-is $? 0 "GFA i/o for find -n consistent with converting both ways"
->>>>>>> f84ecd0b
+rm -f expected.gfa found.gfa