DEP_DIR:=./deps
SRC_DIR:=src
BIN_DIR:=bin
OBJ_DIR:=obj
LIB_DIR:=lib
INC_DIR:=include
CPP_DIR:=cpp

EXE:=vg

CXX:=g++
CXXFLAGS:=-O3 -msse4.1 -fopenmp -std=c++11

CWD:=$(shell pwd)


LD_INCLUDE_FLAGS:=-I$(CWD)/$(INC_DIR) -I. -I$(CWD)/$(SRC_DIR) -I$(CWD)/$(CPP_DIR)
LD_LIB_FLAGS:= -L$(CWD)/$(LIB_DIR) -lvcflib -lgssw -lprotobuf -lhts -lpthread -ljansson -lncurses -lrocksdb -lsnappy -lz -lbz2 -lgcsa2 -lxg -lsdsl -ldivsufsort -ldivsufsort64
STATIC_FLAGS=-static -static-libstdc++ -static-libgcc

OBJ:=$(OBJ_DIR)/gssw_aligner.o $(OBJ_DIR)/vg.o cpp/vg.pb.o $(OBJ_DIR)/index.o $(OBJ_DIR)/mapper.o $(OBJ_DIR)/region.o $(OBJ_DIR)/progress_bar.o $(OBJ_DIR)/vg_set.o $(OBJ_DIR)/utility.o $(OBJ_DIR)/path.o $(OBJ_DIR)/alignment.o $(OBJ_DIR)/edit.o $(OBJ_DIR)/sha1.o $(OBJ_DIR)/json2pb.o $(OBJ_DIR)/entropy.o $(OBJ_DIR)/pileup.o $(OBJ_DIR)/caller.o $(OBJ_DIR)/position.o
	###$(OBJ_DIR)/main.o $(OBJ)

PROTOBUF_DIR:=deps/protobuf
SDSL_DIR:=deps/sdsl-lite
SNAPPY_DIR:=deps/snappy
ROCKSDB_DIR:=deps/rocksdb
GCSA2_DIR:=deps/gcsa2
PROGRESS_BAR_DIR:=deps/progress_bar
FASTAHACK_DIR:=deps/fastahack
HTSLIB_DIR:=deps/htslib
VCFLIB_DIR:=deps/vcflib
XG_DIR:=deps/xg
GSSW_DIR:=deps/gssw
SPARSEHASH_DIR:=deps/sparsehash
SHA1_DIR:=deps/sha1
STATIC_FLAGS=-static -static-libstdc++ -static-libgcc

<<<<<<< HEAD
=======

>>>>>>> c5592629
.PHONY: clean get-deps test set-path static

all: $(BIN_DIR)/vg $(LIB_DIR)/libvg.a
	$(shell ./source_me.sh)

static: $(OBJ_DIR)/main.o $(OBJ)
<<<<<<< HEAD
	$(CXX) $(CXXFLAGS) -o $(BIN_DIR)/vg $(OBJ_DIR)/main.o $(OBJ) $(STATIC_FLAGS) $(LD_INCLUDE_FLAGS) $(LD_LIB_FLAGS)	
=======
	$(CXX) $(CXXFLAGS) -o $(BIN_DIR)/vg $(OBJ_DIR)/main.o $(OBJ) $(STATIC_FLAGS) $(LD_INCLUDE_FLAGS) $(LD_LIB_FLAGS)
>>>>>>> c5592629

$(BIN_DIR)/vg: $(OBJ_DIR)/main.o $(OBJ)
	$(CXX) $(CXXFLAGS) -o $@ $(OBJ_DIR)/main.o $(OBJ) $(LD_INCLUDE_FLAGS) $(LD_LIB_FLAGS)

$(LIB_DIR)/libvg.a: $(BIN_DIR)/vg
	ar rs $(LIB_DIR)/libvg.a $(OBJ_DIR)/gssw_aligner.o $(OBJ_DIR)/vg.o cpp/vg.pb.o $(OBJ_DIR)/main.o $(OBJ_DIR)/index.o $(OBJ_DIR)/mapper.o $(OBJ_DIR)/region.o $(OBJ_DIR)/progress_bar.o $(OBJ_DIR)/vg_set.o $(OBJ_DIR)/utility.o $(OBJ_DIR)/path.o $(OBJ_DIR)/alignment.o $(OBJ_DIR)/edit.o $(OBJ_DIR)/sha1.o $(OBJ_DIR)/json2pb.o $(OBJ_DIR)/entropy.o $(OBJ_DIR)/pileup.o $(OBJ_DIR)/caller.o $(OBJ_DIR)/position.o

get-deps:
	sudo apt-get install -qq -y protobuf-compiler libprotoc-dev libjansson-dev libbz2-dev libncurses5-dev automake libtool jq samtools curl unzip cmake pkg-config wget bc

test: $(BIN_DIR)/vg $(LIB_DIR)/libvg.a test/build_graph
	. ./source_me.sh && cd test && $(MAKE)

test/build_graph: test/build_graph.cpp $(LIB_DIR)/libvg.a $(CPP_DIR)/vg.pb.h $(SRC_DIR)/json2pb.h $(SRC_DIR)/vg.hpp
	. ./source_me.sh && $(CXX) $(CXXFLAGS) -o test/build_graph test/build_graph.cpp $(LD_INCLUDE_FLAGS) -lvg $(LD_LIB_FLAGS) -lrt 

deps: $(LIB_DIR)/libprotobuf.a $(LIB_DIR)/libsdsl.a $(LIB_DIR)/libgssw.a $(LIB_DIR)/libgcsa2.a $(LIB_DIR)/libsnappy.a $(LIB_DIR)/libvcflib.a $(INC_DIR)/sparsehash/sparse_hash_map $(OBJ_DIR)/sha1.o $(LIB_DIR)/librocksdb.a $(LIB_DIR)/libhts.a $(LIB_DIR)/libxg.a

$(LIB_DIR)/libprotobuf.a:
	. ./source_me.sh && cd $(PROTOBUF_DIR) && ./autogen.sh && ./configure --prefix="$(CWD)" && make -j 8 && make install && export PATH=$(CWD)/bin:$$PATH

$(LIB_DIR)/libsdsl.a:
	. ./source_me.sh && cd $(SDSL_DIR) && ./install.sh $(CWD)

$(LIB_DIR)/libsnappy.a:
	. ./source_me.sh && cd $(SNAPPY_DIR) && ./autogen.sh && ./configure --prefix=$(CWD) && $(MAKE) && $(MAKE) install

$(LIB_DIR)/librocksdb.a: $(LIB_DIR)/libsnappy.a
	. ./source_me.sh && cd $(ROCKSDB_DIR) && $(MAKE) static_lib && mv librocksdb.a $(CWD)/lib && cp -r include/* $(CWD)/$(INC_DIR)/

$(INC_DIR)/gcsa.h: $(LIB_DIR)/libgcsa2.a
$(LIB_DIR)/libgcsa2.a: $(LIB_DIR)/libsdsl.a
	. ./source_me.sh && cd $(GCSA2_DIR) && cat Makefile | grep -v VERBOSE_STATUS_INFO >Makefile.quiet && $(MAKE) -f Makefile.quiet libgcsa2.a && mv libgcsa2.a $(CWD)/$(LIB_DIR) && cp *.h* $(CWD)/$(INC_DIR)/
	touch $(LIB_DIR)/libgcsa2.a

$(OBJ_DIR)/progress_bar.o:
	cd $(PROGRESS_BAR_DIR) && $(MAKE) && cp progress_bar.o $(CWD)/$(OBJ_DIR) && cp *.h* $(CWD)/$(INC_DIR)

$(OBJ_DIR)/Fasta.o:
	cd $(FASTAHACK_DIR) && make && mv Fasta.o $(CWD)/$(OBJ_DIR) && cp Fasta.h $(CWD)/$(INC_DIR)

$(LIB_DIR)/libhts.a:
	cd $(HTSLIB_DIR) && $(MAKE) lib-static && mv libhts.a $(CWD)/$(LIB_DIR) && cp *.h $(CWD)/$(INC_DIR) && cp -r htslib/ $(CWD)/$(INC_DIR)/
	touch $@

$(LIB_DIR)/libxg.a: $(LIB_DIR)/libsdsl.a $(LIB_DIR)/libprotobuf.a
	. ./source_me.sh  && export PATH=$(CWD)/bin:$$PATH && cd $(XG_DIR) && $(MAKE) && cp obj/xg.o $(CWD)/$(OBJ_DIR)/ && cp lib/libxg.a $(CWD)/$(LIB_DIR)/ && cp src/*.hpp $(CWD)/$(INC_DIR)/ #&& cp include/* $(CWD)/$(INC_DIR)/

$(LIB_DIR)/libvcflib.a: pre
	. ./source_me.sh && cd $(VCFLIB_DIR) && $(MAKE) libvcflib.a && cp lib/* $(CWD)/$(LIB_DIR)/ && cp include/* $(CWD)/$(INC_DIR)/
	touch $(LIB_DIR)/libvcflib.a

$(LIB_DIR)/libgssw.a: pre
	cd $(GSSW_DIR) && $(MAKE) && cp lib/* $(CWD)/$(LIB_DIR)/ && cp obj/* $(CWD)/$(OBJ_DIR) && cp src/*.h $(CWD)/$(INC_DIR)

$(INC_DIR)/lru_cache.h:
	cd $(DEP_DIR)/lru_cache && $(MAKE) && cp *.h* $(CWD)/$(INC_DIR)/

$(INC_DIR)/sparsehash/sparse_hash_map:
	cd $(SPARSEHASH_DIR) && ./autogen.sh && ./configure --prefix=$(CWD) && $(MAKE) && $(MAKE) install

$(INC_DIR)/sha1.h: $(OBJ_DIR)/sha1.o
$(OBJ_DIR)/sha1.o: $(SHA1_DIR)/sha1.cpp $(SHA1_DIR)/sha1.hpp
	$(CXX) $(CXXFLAGS) -c -o $@ $< $(LD_INCLUDE_FLAGS) && cp $(SHA1_DIR)/*.h* $(CWD)/$(INC_DIR)/

###################################
## VG source code compilation begins here
####################################

include/stream.hpp:
	touch src/stream.hpp

$(CPP_DIR)/vg.pb.cc: $(CPP_DIR)/vg.pb.h pre
	. ./source_me.sh && g++ -O3 -msse4.1 -fopenmp -std=c++11 -c -o cpp/vg.pb.o cpp/vg.pb.cc $(LD_INCLUDE_FLAGS) $(LD_LIB_FLAGS)
$(CPP_DIR)/vg.pb.h: $(LIB_DIR)/libprotobuf.a pre
	./bin/protoc $(SRC_DIR)/vg.proto --proto_path=$(SRC_DIR) --cpp_out=cpp
	cp $@ $(INC_DIR)

$(OBJ_DIR)/vg.o: $(SRC_DIR)/vg.cpp $(CPP_DIR)/vg.pb.h $(LIB_DIR)/libvcflib.a $(FASTAHACK_DIR)/Fasta.o $(LIB_DIR)/libgssw.a $(INC_DIR)/sparsehash/sparse_hash_map $(INC_DIR)/lru_cache.h $(INC_DIR)/stream.hpp $(LIB_DIR)/libprotobuf.a $(LIB_DIR)/libsdsl.a $(OBJ_DIR)/progress_bar.o $(INC_DIR)/gcsa.h $(INC_DIR)/sha1.h
	. ./source_me.sh && $(CXX) $(CXXFLAGS) -c -o $@ $< $(LD_INCLUDE_FLAGS) $(LD_LIB_FLAGS)

$(OBJ_DIR)/gssw_aligner.o: $(SRC_DIR)/gssw_aligner.cpp $(SRC_DIR)/gssw_aligner.hpp $(CPP_DIR)/vg.pb.h $(LIB_DIR)/libgssw.a $(LIB_DIR)/libprotobuf.a $(INC_DIR)/sparsehash/sparse_hash_map $(LIB_DIR)/libvcflib.a $(LIB_DIR)/libhts.a
	. ./source_me.sh && $(CXX) $(CXXFLAGS) -c -o $@ $< $(LD_INCLUDE_FLAGS) $(LD_LIB_FLAGS)

$(OBJ_DIR)/vg_set.o: $(SRC_DIR)/vg_set.cpp $(SRC_DIR)/vg_set.hpp $(SRC_DIR)/vg.hpp $(SRC_DIR)/index.hpp $(CPP_DIR)/vg.pb.h $(LIB_DIR)/libgssw.a $(LIB_DIR)/libprotobuf.a $(INC_DIR)/sparsehash/sparse_hash_map $(LIB_DIR)/libsdsl.a $(LIB_DIR)/libxg.a
	. ./source_me.sh && $(CXX) $(CXXFLAGS) -c -o $@ $< $(LD_INCLUDE_FLAGS) $(LD_LIB_FLAGS)

$(OBJ_DIR)/mapper.o: $(SRC_DIR)/mapper.cpp $(SRC_DIR)/mapper.hpp $(CPP_DIR)/vg.pb.h $(LIB_DIR)/libprotobuf.a $(INC_DIR)/sparsehash/sparse_hash_map $(LIB_DIR)/libsdsl.a $(LIB_DIR)/libxg.a
	. ./source_me.sh && $(CXX) $(CXXFLAGS) -c -o $@ $< $(LD_INCLUDE_FLAGS) $(LD_LIB_FLAGS)

$(OBJ_DIR)/main.o: $(SRC_DIR)/main.cpp $(LIB_DIR)/libvcflib.a $(OBJ_DIR)/Fasta.o $(LIB_DIR)/libgssw.a $(INC_DIR)/stream.hpp $(LIB_DIR)/libprotobuf.a $(INC_DIR)/sparsehash/sparse_hash_map $(LIB_DIR)/libsdsl.a $(LIB_DIR)/librocksdb.a $(CPP_DIR)/vg.pb.h $(LIB_DIR)/libxg.a $(INC_DIR)/gcsa.h $(LIB_DIR)/libhts.a $(INC_DIR)/sha1.h $(OBJ_DIR)/progress_bar.o $(INC_DIR)/lru_cache.h
	. ./source_me.sh && $(CXX) $(CXXFLAGS) -c -o $@ $< $(LD_INCLUDE_FLAGS) $(LD_LIB_FLAGS)

$(OBJ_DIR)/region.o: $(SRC_DIR)/region.cpp $(SRC_DIR)/region.hpp $(LIB_DIR)/libprotobuf.a $(INC_DIR)/sparsehash/sparse_hash_map
	. ./source_me.sh && $(CXX) $(CXXFLAGS) -c -o $@ $< $(LD_INCLUDE_FLAGS) $(LD_LIB_FLAGS)


$(OBJ_DIR)/index.o: $(SRC_DIR)/index.cpp $(SRC_DIR)/index.hpp $(LIB_DIR)/libprotobuf.a $(INC_DIR)/sparsehash/sparse_hash_map $(LIB_DIR)/librocksdb.a $(LIB_DIR)/libxg.a $(LIB_DIR)/libsnappy.a
	. ./source_me.sh && $(CXX) $(CXXFLAGS) -c -o $@ $< $(LD_INCLUDE_FLAGS) $(LD_LIB_FLAGS)

$(OBJ_DIR)/utility.o: $(SRC_DIR)/utility.cpp $(SRC_DIR)/utility.hpp $(LIB_DIR)/libprotobuf.a $(INC_DIR)/sparsehash/sparse_hash_map $(CPP_DIR)/vg.pb.h
	. ./source_me.sh && $(CXX) $(CXXFLAGS) -c -o $@ $< $(LD_INCLUDE_FLAGS) $(LD_LIB_FLAGS)

$(OBJ_DIR)/path.o: $(SRC_DIR)/path.cpp $(SRC_DIR)/path.hpp $(LIB_DIR)/libprotobuf.a $(INC_DIR)/sparsehash/sparse_hash_map $(CPP_DIR)/vg.pb.h
	. ./source_me.sh && $(CXX) $(CXXFLAGS) -c -o $@ $< $(LD_LIB_FLAGS) $(LD_INCLUDE_FLAGS) $(LD_LIB_FLAGS)

$(OBJ_DIR)/edit.o: $(SRC_DIR)/edit.cpp $(SRC_DIR)/edit.hpp $(LIB_DIR)/libprotobuf.a
	. ./source_me.sh && $(CXX) $(CXXFLAGS) -c -o $@ $< $(LD_INCLUDE_FLAGS) $(LD_LIB_FLAGS)

$(OBJ_DIR)/alignment.o: $(SRC_DIR)/alignment.cpp $(SRC_DIR)/alignment.hpp $(LIB_DIR)/libhts.a $(LIB_DIR)/libprotobuf.a  $(INC_DIR)/sparsehash/sparse_hash_map  $(SRC_DIR)/edit.hpp $(SRC_DIR)/edit.cpp
	. ./source_me.sh && $(CXX) $(CXXFLAGS) -c -o $@ $< $(LD_INCLUDE_FLAGS) $(LD_INCLUDE_FLAGS)


$(OBJ_DIR)/json2pb.o: $(SRC_DIR)/json2pb.cpp $(SRC_DIR)/json2pb.h $(SRC_DIR)/bin2ascii.h $(LIB_DIR)/libprotobuf.a
	. ./source_me.sh && $(CXX) $(CXXFLAGS) -c -o $@ $< $(LD_INCLUDE_FLAGS) $(LD_LIB_FLAGS)

$(OBJ_DIR)/entropy.o: $(SRC_DIR)/entropy.cpp $(SRC_DIR)/entropy.hpp
	. ./source_me.sh && $(CXX) $(CXXFLAGS) -c -o $@ $< $(LD_INCLUDE_FLAGS) $(LD_LIB_FLAGS)

$(OBJ_DIR)/pileup.o: $(SRC_DIR)/pileup.cpp $(SRC_DIR)/pileup.hpp $(CPP_DIR)/vg.pb.h $(INC_DIR)/stream.hpp $(SRC_DIR)/vg.hpp $(SRC_DIR)/json2pb.h $(LIB_DIR)/libprotobuf.a $(INC_DIR)/sparsehash/sparse_hash_map
	. ./source_me.sh && $(CXX) $(CXXFLAGS) -c -o $@ $< $(LD_INCLUDE_FLAGS) $(LD_LIB_FLAGS)

$(OBJ_DIR)/caller.o: $(SRC_DIR)/caller.cpp $(SRC_DIR)/caller.hpp $(CPP_DIR)/vg.pb.h $(SRC_DIR)/vg.hpp $(INC_DIR)/stream.hpp $(SRC_DIR)/json2pb.h $(SRC_DIR)/pileup.hpp $(LIB_DIR)/libprotobuf.a $(INC_DIR)/sparsehash/sparse_hash_map
	. ./source_me.sh && $(CXX) $(CXXFLAGS) -c -o $(OBJ_DIR)/caller.o $(SRC_DIR)/caller.cpp $(LD_INCLUDE_FLAGS) $(LD_LIB_FLAGS)

$(OBJ_DIR)/position.o: $(SRC_DIR)/position.cpp $(SRC_DIR)/position.hpp $(CPP_DIR)/vg.pb.h $(SRC_DIR)/vg.hpp $(SRC_DIR)/json2pb.h $(LIB_DIR)/libprotobuf.a
	$(CXX) $(CXXFLAGS) -c -o $@ $< $(LD_INCLUDE_FLAGS)

pre:
	if [ ! -d $(BIN_DIR) ]; then mkdir -p $(BIN_DIR); fi
	if [ ! -d $(LIB_DIR) ]; then mkdir -p $(LIB_DIR); fi
	if [ ! -d $(OBJ_DIR) ]; then mkdir -p $(OBJ_DIR); fi
	if [ ! -d $(INC_DIR) ]; then mkdir -p $(INC_DIR); fi
	if [ ! -d $(CPP_DIR) ]; then mkdir -p $(CPP_DIR); fi

clean:
	$(RM) -r $(BIN_DIR)
	$(RM) -r $(LIB_DIR)
	$(RM) -r $(OBJ_DIR)
	$(RM) -r $(INC_DIR)
	$(RM) -r $(CPP_DIR)
	$(RM) -r share/
	cd $(DEP_DIR) && cd protobuf && $(MAKE) clean
	cd $(DEP_DIR) && cd xg && $(MAKE) clean
	cd $(DEP_DIR) && cd vcflib && $(MAKE) clean
	cd $(DEP_DIR) && cd sparsehash && $(MAKE) clean
	cd $(DEP_DIR) && cd htslib && $(MAKE) clean
	cd $(DEP_DIR) && cd fastahack && $(MAKE) clean
	cd $(DEP_DIR) && cd gcsa2 && $(MAKE) clean
	cd $(DEP_DIR) && cd gssw && $(MAKE) clean
	cd $(DEP_DIR) && cd progress_bar && $(MAKE) clean
	cd $(DEP_DIR) && cd sdsl-lite && ./uninstall.sh

## TODO vg source code
## TODO LRU_CACHE
## TODO bash-tap
## TODO sha1<|MERGE_RESOLUTION|>--- conflicted
+++ resolved
@@ -36,21 +36,13 @@
 SHA1_DIR:=deps/sha1
 STATIC_FLAGS=-static -static-libstdc++ -static-libgcc
 
-<<<<<<< HEAD
-=======
-
->>>>>>> c5592629
 .PHONY: clean get-deps test set-path static
 
 all: $(BIN_DIR)/vg $(LIB_DIR)/libvg.a
 	$(shell ./source_me.sh)
 
 static: $(OBJ_DIR)/main.o $(OBJ)
-<<<<<<< HEAD
 	$(CXX) $(CXXFLAGS) -o $(BIN_DIR)/vg $(OBJ_DIR)/main.o $(OBJ) $(STATIC_FLAGS) $(LD_INCLUDE_FLAGS) $(LD_LIB_FLAGS)	
-=======
-	$(CXX) $(CXXFLAGS) -o $(BIN_DIR)/vg $(OBJ_DIR)/main.o $(OBJ) $(STATIC_FLAGS) $(LD_INCLUDE_FLAGS) $(LD_LIB_FLAGS)
->>>>>>> c5592629
 
 $(BIN_DIR)/vg: $(OBJ_DIR)/main.o $(OBJ)
 	$(CXX) $(CXXFLAGS) -o $@ $(OBJ_DIR)/main.o $(OBJ) $(LD_INCLUDE_FLAGS) $(LD_LIB_FLAGS)
