.PHONY: all clean test get-deps

CXX=g++
CXXFLAGS=-O3 -std=c++11 -fopenmp -g -msse4.1 # -ffast-math -funroll-loops
VCFLIB=vcflib
LIBVCFLIB=$(VCFLIB)/libvcflib.a
LIBGSSW=gssw/src/libgssw.a
LIBPROTOBUF=protobuf/libprotobuf.a
LIBSNAPPY=snappy/libsnappy.a
LIBROCKSDB=rocksdb/librocksdb.a
SPARSEHASH=sparsehash/build/include/sparsehash/sparse_hash_map
LIBHTS=htslib/libhts.a
LIBGCSA2=gcsa2/libgcsa2.a
LIBXG=xg/libxg.a
SDSLLITE=sdsl-lite/build/include/sdsl
INCLUDES=-I./ -Icpp -I$(VCFLIB)/src -I$(VCFLIB) -Ifastahack -Igssw/src -Iprotobuf/build/include -Irocksdb/include -Iprogress_bar -Isparsehash/build/include -Ilru_cache -Ihtslib -Isha1 -Isdsl-lite/install/include -Igcsa2 -Ixg
LDFLAGS=-L./ -Lvcflib -Lgssw/src -Lprotobuf -Lsnappy -Lrocksdb -Lprogressbar -Lhtslib -Lgcsa2 -Lsdsl-lite/install/lib -Lxg -lvcflib -lgssw -lprotobuf -lhts -lpthread -ljansson -lncurses -lrocksdb -lsnappy -lz -lbz2 -lgcsa2 -lxg -lsdsl -ldivsufsort -ldivsufsort64
LIBS=gssw_aligner.o vg.o cpp/vg.pb.o main.o index.o mapper.o region.o progress_bar/progress_bar.o vg_set.o utility.o path.o alignment.o edit.o sha1/sha1.o json2pb.o entropy.o pileup.o

#Some little adjustments to build on OSX
#(tested with gcc4.9 and jansson installed from MacPorts)
SYS=$(shell uname -s)
ifeq (${SYS},Darwin)
	CXXFLAGS:=$(CXXFLAGS) -msse2 #needed to link against gssw
	LDFLAGS:=$(LDFLAGS) -L/opt//local/lib/ # needed for macports jansson
	STATICFLAGS= # -static doesn't work on OSX unless libgcc compiled as static. 
	ROCKSDB_PORTABLE=PORTABLE=1 # needed to build rocksdb without weird assembler options
	CLEAN_SNAPPY_AG=sed -i -e "s/[[:<:]]libtoolize[[:>:]]/glibtoolize/g" autogen.sh
else
	LDFLAGS:=$(LDFLAGS) -lrt
	ROCKSDB_PORTABLE=
	STATICFLAGS=-static -static-libstdc++ -static-libgcc
	CLEAN_SNAPPY_AG=:
endif


all: vg libvg.a

get-deps:
	sudo apt-get install -qq -y protobuf-compiler libprotoc-dev libjansson-dev libbz2-dev libncurses5-dev automake libtool jq samtools

test: vg libvg.a test/build_graph
	cd test && $(MAKE)

test/build_graph: test/build_graph.cpp libvg.a
	$(CXX) $(CXXFLAGS) test/build_graph.cpp $(INCLUDES) -lvg $(LDFLAGS) -o test/build_graph

profiling:
	$(MAKE) CXXFLAGS="$(CXXFLAGS) -g" all

$(LIBPROTOBUF): protobuf/src/google/protobuf/*cc  protobuf/src/google/protobuf/*h
	cd protobuf && mkdir -p build && ./autogen.sh && ./configure --prefix=`pwd`/build/ && $(MAKE) && $(MAKE) install
	cp protobuf/build/lib/libprotobuf.a protobuf/

$(LIBSNAPPY): snappy/*cc snappy/*h
	cd snappy && mkdir -p build && $(CLEAN_SNAPPY_AG) && ./autogen.sh && ./configure --prefix=`pwd`/build/ && $(MAKE) && $(MAKE) install
	cp snappy/build/lib/libsnappy.a snappy/

$(LIBROCKSDB): rocksdb/include/rocksdb/*.h rocksdb/db/*.c rocksdb/db/*.cc rocksdb/db/*.h
	cd rocksdb && $(ROCKSDB_PORTABLE) $(MAKE) static_lib

$(LIBGCSA2): gcsa2/*.cpp gcsa2/*.h $(SDSLLITE)
	cd gcsa2 && cat Makefile | grep -v VERBOSE_STATUS_INFO >Makefile.quiet && $(MAKE) -f Makefile.quiet libgcsa2.a
	touch $(LIBGCSA2)

$(LIBXG): xg/*.cpp xg/*.hpp $(SDSLLITE)
	cd xg && $(MAKE) libxg.a

$(SDSLLITE): sdsl-lite/lib/*.cpp sdsl-lite/include/sdsl/*.hpp
	cd sdsl-lite && mkdir -p install && ./install.sh `pwd`/install
	touch $(SDSLLITE)

progress_bar/progress_bar.o: progress_bar/progress_bar.cpp progress_bar/progress_bar.hpp
	cd progress_bar && make

cpp/vg.pb.cc: cpp/vg.pb.h
cpp/vg.pb.h: vg.proto $(LIBPROTOBUF)
	mkdir -p cpp
	protobuf/build/bin/protoc vg.proto --cpp_out=cpp

$(LIBVCFLIB): vcflib/src/Variant.h vcflib/src/Variant.cpp
	cd vcflib && $(MAKE) libvcflib.a

$(LIBGSSW): gssw/src/gssw.c gssw/src/gssw.h
	cd gssw/src && $(MAKE) libgssw.a

$(SPARSEHASH): sparsehash/build/include/sparsehash/dense_hash_map

sparsehash/build/include/sparsehash/dense_hash_map:
	cd sparsehash && mkdir -p build && ./configure --prefix=`pwd`/build/ && $(MAKE) && $(MAKE) install

$(LIBHTS):
	cd htslib && $(MAKE) lib-static

fastahack/Fasta.o: fastahack/Fasta.h fastahack/Fasta.cpp
	cd fastahack && $(MAKE)

cpp/vg.pb.o: cpp/vg.pb.h cpp/vg.pb.cc
	$(CXX) $(CXXFLAGS) -c -o cpp/vg.pb.o cpp/vg.pb.cc $(INCLUDES)

vg.o: vg.cpp vg.hpp cpp/vg.pb.h $(LIBVCFLIB) $(fastahack/Fasta.o) $(LIBGSSW) $(SPARSEHASH) lru_cache/lru_cache.h stream.hpp $(LIBPROTOBUF) $(SDSLLITE)
	$(CXX) $(CXXFLAGS) -c -o vg.o vg.cpp $(INCLUDES)

gssw_aligner.o: gssw_aligner.cpp gssw_aligner.hpp cpp/vg.pb.h $(LIBGSSW) $(LIBPROTOBUF) $(SPARSEHASH)
	$(CXX) $(CXXFLAGS) -c -o gssw_aligner.o gssw_aligner.cpp $(INCLUDES)

vg_set.o: vg_set.cpp vg_set.hpp vg.hpp index.hpp cpp/vg.pb.h $(LIBGSSW) $(LIBPROTOBUF) $(SPARSEHASH) $(SDSLLITE)
	$(CXX) $(CXXFLAGS) -c -o vg_set.o vg_set.cpp $(INCLUDES)

mapper.o: mapper.cpp mapper.hpp cpp/vg.pb.h $(LIBPROTOBUF) $(SPARSEHASH) $(SDSLLITE)
	$(CXX) $(CXXFLAGS) -c -o mapper.o mapper.cpp $(INCLUDES)

main.o: main.cpp $(LIBVCFLIB) $(fastahack/Fasta.o) $(LIBGSSW) stream.hpp  $(LIBPROTOBUF) $(SPARSEHASH) $(SDSLLITE)
	$(CXX) $(CXXFLAGS) -c -o main.o main.cpp $(INCLUDES)

region.o: region.cpp region.hpp $(LIBPROTOBUF) $(SPARSEHASH)
	$(CXX) $(CXXFLAGS) -c -o region.o region.cpp $(INCLUDES)

index.o: index.cpp index.hpp $(LIBPROTOBUF) $(SPARSEHASH)
	$(CXX) $(CXXFLAGS) -c -o index.o index.cpp $(INCLUDES)

utility.o: utility.cpp utility.hpp $(LIBPROTOBUF) $(SPARSEHASH)
	$(CXX) $(CXXFLAGS) -c -o utility.o utility.cpp $(INCLUDES)

path.o: path.cpp path.hpp $(LIBPROTOBUF) $(SPARSEHASH)
	$(CXX) $(CXXFLAGS) -c -o path.o path.cpp $(INCLUDES)

edit.o: edit.cpp edit.hpp $(LIBPROTOBUF)
	$(CXX) $(CXXFLAGS) -c -o edit.o edit.cpp $(INCLUDES)

alignment.o: alignment.cpp alignment.hpp $(LIBHTS)  $(LIBPROTOBUF) $(SPARSEHASH) edit.hpp edit.cpp
	$(CXX) $(CXXFLAGS) -c -o alignment.o alignment.cpp $(INCLUDES)

sha1/sha1.o: sha1/sha1.cpp sha1/sha1.hpp
	$(CXX) $(CXXFLAGS) -c -o sha1/sha1.o sha1/sha1.cpp $(INCLUDES)

json2pb.o: json2pb.cpp json2pb.h bin2ascii.h $(LIBPROTOBUF)
	$(CXX) $(CXXFLAGS) -c -o json2pb.o json2pb.cpp $(INCLUDES)

entropy.o: entropy.cpp entropy.hpp
	$(CXX) $(CXXFLAGS) -c -o entropy.o entropy.cpp $(INCLUDES)

<<<<<<< HEAD
vg: $(LIBS) $(LIBVCFLIB) $(fastahack/Fasta.o) $(LIBGSSW) $(LIBROCKSDB) $(LIBSNAPPY) $(LIBHTS) $(LIBPROTOBUF) $(LIBGCSA2) $(SPARSEHASH) $(SDSLLITE) $(LIBXG) Makefile
=======
pileup.o: pileup.cpp pileup.hpp cpp/vg.pb.h vg.hpp stream.hpp json2pb.h $(LIBPROTOBUF) $(SPARSEHASH)
	$(CXX) $(CXXFLAGS) -c -o pileup.o pileup.cpp $(INCLUDES)

vg: $(LIBS) $(LIBVCFLIB) $(fastahack/Fasta.o) $(LIBGSSW) $(LIBROCKSDB) $(LIBSNAPPY) $(LIBHTS) $(LIBPROTOBUF) $(LIBGCSA2) $(SPARSEHASH) $(SDSLLITE) $(LIBXG)
>>>>>>> e2601ac7
	$(CXX) $(CXXFLAGS) -o vg $(LIBS) $(INCLUDES) $(LDFLAGS) $(STATICFLAGS)

libvg.a: vg
	ar rs libvg.a $(LIBS)

clean-vg:
	rm -f vg
	rm -f cpp/*
	rm -f *.o
	rm -f libvg.a
	cd progress_bar && make clean

clean: clean-vg
	cd test && $(MAKE) clean
	cd vcflib && $(MAKE) clean
	cd snappy && $(MAKE) clean
	rm -f snappy/libsnappy.a
	cd protobuf && $(MAKE) clean && rm -rf build
	rm -f protobuf/libprotobuf.a
	cd rocksdb && $(MAKE) clean
	cd sparsehash && $(MAKE) clean && rm -rf build
	cd gcsa2 && $(MAKE) clean
	rm -f $(SDSLLITE) && cd sdsl-lite && ./uninstall.sh `pwd`/install<|MERGE_RESOLUTION|>--- conflicted
+++ resolved
@@ -140,14 +140,10 @@
 entropy.o: entropy.cpp entropy.hpp
 	$(CXX) $(CXXFLAGS) -c -o entropy.o entropy.cpp $(INCLUDES)
 
-<<<<<<< HEAD
-vg: $(LIBS) $(LIBVCFLIB) $(fastahack/Fasta.o) $(LIBGSSW) $(LIBROCKSDB) $(LIBSNAPPY) $(LIBHTS) $(LIBPROTOBUF) $(LIBGCSA2) $(SPARSEHASH) $(SDSLLITE) $(LIBXG) Makefile
-=======
 pileup.o: pileup.cpp pileup.hpp cpp/vg.pb.h vg.hpp stream.hpp json2pb.h $(LIBPROTOBUF) $(SPARSEHASH)
 	$(CXX) $(CXXFLAGS) -c -o pileup.o pileup.cpp $(INCLUDES)
 
-vg: $(LIBS) $(LIBVCFLIB) $(fastahack/Fasta.o) $(LIBGSSW) $(LIBROCKSDB) $(LIBSNAPPY) $(LIBHTS) $(LIBPROTOBUF) $(LIBGCSA2) $(SPARSEHASH) $(SDSLLITE) $(LIBXG)
->>>>>>> e2601ac7
+vg: $(LIBS) $(LIBVCFLIB) $(fastahack/Fasta.o) $(LIBGSSW) $(LIBROCKSDB) $(LIBSNAPPY) $(LIBHTS) $(LIBPROTOBUF) $(LIBGCSA2) $(SPARSEHASH) $(SDSLLITE) $(LIBXG) Makefile
 	$(CXX) $(CXXFLAGS) -o vg $(LIBS) $(INCLUDES) $(LDFLAGS) $(STATICFLAGS)
 
 libvg.a: vg
